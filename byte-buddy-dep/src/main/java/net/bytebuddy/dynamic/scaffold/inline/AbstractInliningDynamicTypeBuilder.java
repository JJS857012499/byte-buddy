--- conflicted
+++ resolved
@@ -31,7 +31,6 @@
 import net.bytebuddy.implementation.auxiliary.AuxiliaryType;
 import net.bytebuddy.matcher.LatentMatcher;
 import net.bytebuddy.pool.TypePool;
-import org.objectweb.asm.ClassVisitor;
 
 import java.util.List;
 
@@ -119,41 +118,7 @@
     /**
      * {@inheritDoc}
      */
-<<<<<<< HEAD
-    public ClassVisitor wrap(ClassVisitor classVisitor) {
-        return wrap(classVisitor, TypePool.Default.of(classFileLocator));
-    }
-
-    /**
-     * {@inheritDoc}
-     */
-    public ClassVisitor wrap(ClassVisitor classVisitor, TypePool typePool) {
-        return toTypeWriter(typePool).wrap(classVisitor);
-    }
-
-    /**
-     * {@inheritDoc}
-     */
-    public DynamicType.Unloaded<T> make(TypeResolutionStrategy typeResolutionStrategy) {
-        return make(typeResolutionStrategy, TypePool.Default.of(classFileLocator));
-=======
     protected TypeWriter<T> toTypeWriter() {
         return toTypeWriter(TypePool.Default.of(classFileLocator));
->>>>>>> 71e89b9c
     }
-
-    /**
-     * {@inheritDoc}
-     */
-    public DynamicType.Unloaded<T> make(TypeResolutionStrategy typeResolutionStrategy, TypePool typePool) {
-        return toTypeWriter(typePool).make(typeResolutionStrategy.resolve());
-    }
-
-    /**
-     * Resolves this dynamic type builder to a {@link TypeWriter}.
-     *
-     * @param typePool A type pool that is used for computing stack map frames by the underlying class writer, if required.
-     * @return A type writer for this dynamic type builder.
-     */
-    protected abstract TypeWriter<T> toTypeWriter(TypePool typePool);
 }