package net.bytebuddy.dynamic.scaffold;

import net.bytebuddy.ClassFileVersion;
import net.bytebuddy.asm.ClassVisitorWrapper;
import net.bytebuddy.description.ModifierReviewable;
import net.bytebuddy.description.annotation.AnnotationDescription;
import net.bytebuddy.description.field.FieldDescription;
import net.bytebuddy.description.method.MethodDescription;
import net.bytebuddy.description.method.MethodList;
import net.bytebuddy.description.method.ParameterDescription;
import net.bytebuddy.description.method.ParameterList;
import net.bytebuddy.description.type.PackageDescription;
import net.bytebuddy.description.type.TypeDescription;
import net.bytebuddy.description.type.generic.GenericTypeDescription;
import net.bytebuddy.dynamic.ClassFileLocator;
import net.bytebuddy.dynamic.DynamicType;
import net.bytebuddy.dynamic.ModifierResolver;
import net.bytebuddy.dynamic.scaffold.inline.MethodRebaseResolver;
import net.bytebuddy.implementation.Implementation;
import net.bytebuddy.implementation.LoadedTypeInitializer;
import net.bytebuddy.implementation.attribute.AnnotationAppender;
import net.bytebuddy.implementation.attribute.FieldAttributeAppender;
import net.bytebuddy.implementation.attribute.MethodAttributeAppender;
import net.bytebuddy.implementation.attribute.TypeAttributeAppender;
import net.bytebuddy.implementation.auxiliary.AuxiliaryType;
import net.bytebuddy.implementation.bytecode.ByteCodeAppender;
import net.bytebuddy.implementation.bytecode.member.MethodInvocation;
import net.bytebuddy.utility.RandomString;
import org.objectweb.asm.*;
import org.objectweb.asm.commons.RemappingClassAdapter;
import org.objectweb.asm.commons.SimpleRemapper;

import java.io.IOException;
import java.util.Collections;
import java.util.HashMap;
import java.util.List;
import java.util.Map;

import static net.bytebuddy.utility.ByteBuddyCommons.join;

/**
 * A type writer is a utility for writing an actual class file using the ASM library.
 *
 * @param <T> The best known loaded type for the dynamically created type.
 */
public interface TypeWriter<T> {

    /**
     * Creates the dynamic type that is described by this type writer.
     *
     * @return An unloaded dynamic type that describes the created type.
     */
    DynamicType.Unloaded<T> make();

    /**
     * An field pool that allows a lookup for how to implement a field.
     */
    interface FieldPool {

        /**
         * Returns the field attribute appender that matches a given field description or a default field
         * attribute appender if no appender was registered for the given field.
         *
         * @param fieldDescription The field description of interest.
         * @return The registered field attribute appender for the given field or the default appender if no such
         * appender was found.
         */
        Entry target(FieldDescription fieldDescription);

        /**
         * An entry of a field pool that describes how a field is implemented.
         *
         * @see net.bytebuddy.dynamic.scaffold.TypeWriter.FieldPool
         */
        interface Entry {

            /**
             * Returns the field attribute appender for a given field.
             *
             * @return The attribute appender to be applied on the given field.
             */
            FieldAttributeAppender getFieldAppender();

            /**
             * Returns the default value for the field that is represented by this entry. This value might be
             * {@code null} if no such value is set.
             *
             * @return The default value for the field that is represented by this entry.
             */
            Object getDefaultValue();

            /**
             * Writes this entry to a given class visitor.
             *
             * @param classVisitor     The class visitor to which this entry is to be written to.
             * @param fieldDescription A description of the field that is to be written.
             */
            void apply(ClassVisitor classVisitor, FieldDescription fieldDescription);

            /**
             * A default implementation of a compiled field registry that simply returns a no-op
             * {@link net.bytebuddy.implementation.attribute.FieldAttributeAppender.Factory}
             * for any field.
             */
            enum NoOp implements Entry {

                /**
                 * The singleton instance.
                 */
                INSTANCE;

                /**
                 * The default value indicating a field without a default value.
                 */
                private static final Object NO_DEFAULT_VALUE = null;

                @Override
                public FieldAttributeAppender getFieldAppender() {
                    return FieldAttributeAppender.NoOp.INSTANCE;
                }

                @Override
                public Object getDefaultValue() {
                    return NO_DEFAULT_VALUE;
                }

                @Override
                public void apply(ClassVisitor classVisitor, FieldDescription fieldDescription) {
                    classVisitor.visitField(fieldDescription.getModifiers(),
                            fieldDescription.getInternalName(),
                            fieldDescription.getDescriptor(),
                            fieldDescription.getGenericSignature(),
                            NO_DEFAULT_VALUE).visitEnd();
                }

                @Override
                public String toString() {
                    return "TypeWriter.FieldPool.Entry.NoOp." + name();
                }
            }

            /**
             * A simple entry that creates a specific
             * {@link net.bytebuddy.implementation.attribute.FieldAttributeAppender.Factory}
             * for any field.
             */
            class Simple implements Entry {

                /**
                 * The field attribute appender factory that is represented by this entry.
                 */
                private final FieldAttributeAppender attributeAppender;

                /**
                 * The field's default value or {@code null} if no default value is set.
                 */
                private final Object defaultValue;

                /**
                 * Creates a new simple entry for a given attribute appender factory.
                 *
                 * @param attributeAppender The attribute appender to be returned.
                 * @param defaultValue      The field's default value or {@code null} if no default value is
                 *                          set.
                 */
                public Simple(FieldAttributeAppender attributeAppender, Object defaultValue) {
                    this.attributeAppender = attributeAppender;
                    this.defaultValue = defaultValue;
                }

                @Override
                public FieldAttributeAppender getFieldAppender() {
                    return attributeAppender;
                }

                @Override
                public Object getDefaultValue() {
                    return defaultValue;
                }

                @Override
                public void apply(ClassVisitor classVisitor, FieldDescription fieldDescription) {
                    FieldVisitor fieldVisitor = classVisitor.visitField(fieldDescription.getModifiers(),
                            fieldDescription.getInternalName(),
                            fieldDescription.getDescriptor(),
                            fieldDescription.getGenericSignature(),
                            defaultValue);
                    attributeAppender.apply(fieldVisitor, fieldDescription);
                    fieldVisitor.visitEnd();
                }

                @Override
                public boolean equals(Object other) {
                    if (this == other) return true;
                    if (other == null || getClass() != other.getClass()) return false;
                    Simple simple = (Simple) other;
                    return attributeAppender.equals(simple.attributeAppender)
                            && !(defaultValue != null ?
                            !defaultValue.equals(simple.defaultValue) :
                            simple.defaultValue != null);
                }

                @Override
                public int hashCode() {
                    return 31 * attributeAppender.hashCode() + (defaultValue != null ? defaultValue.hashCode() : 0);
                }

                @Override
                public String toString() {
                    return "TypeWriter.FieldPool.Entry.Simple{" +
                            "attributeAppenderFactory=" + attributeAppender +
                            ", defaultValue=" + defaultValue +
                            '}';
                }
            }
        }
    }

    /**
     * An method pool that allows a lookup for how to implement a method.
     */
    interface MethodPool {

        /**
         * Looks up a handler entry for a given method.
         *
         * @param methodDescription The method being processed.
         * @return A handler entry for the given method.
         */
        Entry target(MethodDescription methodDescription);

        /**
         * An entry of a method pool that describes how a method is implemented.
         *
         * @see net.bytebuddy.dynamic.scaffold.TypeWriter.MethodPool
         */
        interface Entry {

            /**
             * Returns the sort of this method instrumentation.
             *
             * @return The sort of this method instrumentation.
             */
            Sort getSort();

            /**
             * Returns this entry's modifier transformer.
             *
             * @return The modifier transformer of this entry.
             */
            ModifierResolver getModifierResolver();

            /**
             * Prepends the given method appender to this entry.
             *
             * @param byteCodeAppender The byte code appender to prepend.
             * @return This entry with the given code prepended.
             */
            Entry prepend(ByteCodeAppender byteCodeAppender);

            /**
             * Applies this method entry. This method can always be called and might be a no-op.
             *
             * @param classVisitor          The class visitor to which this entry should be applied.
             * @param implementationContext The implementation context to which this entry should be applied.
             * @param methodDescription     The method description of the instrumented method.
             */
            void apply(ClassVisitor classVisitor, Implementation.Context implementationContext, MethodDescription methodDescription);

            /**
             * Applies the head of this entry. Applying an entry is only possible if a method is defined, i.e. the sort of this entry is not
             * {@link net.bytebuddy.dynamic.scaffold.TypeWriter.MethodPool.Entry.Sort#SKIP}.
             *
             * @param methodVisitor     The method visitor to which this entry should be applied.
             * @param methodDescription The method description of the instrumented method.
             */
            void applyHead(MethodVisitor methodVisitor, MethodDescription methodDescription);

            /**
             * Applies the body of this entry. Applying the body of an entry is only possible if a method is implemented, i.e. the sort of this
             * entry is {@link net.bytebuddy.dynamic.scaffold.TypeWriter.MethodPool.Entry.Sort#IMPLEMENT}.
             *
             * @param methodVisitor         The method visitor to which this entry should be applied.
             * @param implementationContext The implementation context to which this entry should be applied.
             * @param methodDescription     The method description of the instrumented method.
             */
            void applyBody(MethodVisitor methodVisitor, Implementation.Context implementationContext, MethodDescription methodDescription);

            /**
             * The sort of an entry.
             */
            enum Sort {

                /**
                 * Describes a method that should not be implemented or retained in its original state.
                 */
                SKIP(false, false),

                /**
                 * Describes a method that should be defined but is abstract or native, i.e. does not define any byte code.
                 */
                DEFINE(true, false),

                /**
                 * Describes a method that is implemented in byte code.
                 */
                IMPLEMENT(true, true);

                /**
                 * Indicates if this sort defines a method, with or without byte code.
                 */
                private final boolean define;

                /**
                 * Indicates if this sort defines byte code.
                 */
                private final boolean implement;

                /**
                 * Creates a new sort.
                 *
                 * @param define    Indicates if this sort defines a method, with or without byte code.
                 * @param implement Indicates if this sort defines byte code.
                 */
                Sort(boolean define, boolean implement) {
                    this.define = define;
                    this.implement = implement;
                }

                /**
                 * Indicates if this sort defines a method, with or without byte code.
                 *
                 * @return {@code true} if this sort defines a method, with or without byte code.
                 */
                public boolean isDefined() {
                    return define;
                }

                /**
                 * Indicates if this sort defines byte code.
                 *
                 * @return {@code true} if this sort defines byte code.
                 */
                public boolean isImplemented() {
                    return implement;
                }

                @Override
                public String toString() {
                    return "TypeWriter.MethodPool.Entry.Sort." + name();
                }
            }

            /**
             * A canonical implementation of a skipped method.
             */
            enum ForSkippedMethod implements Entry {

                /**
                 * The singleton instance.
                 */
                INSTANCE;

                @Override
                public void apply(ClassVisitor classVisitor,
                                  Implementation.Context implementationContext,
                                  MethodDescription methodDescription) {
                    /* do nothing */
                }

                @Override
                public void applyBody(MethodVisitor methodVisitor,
                                      Implementation.Context implementationContext,
                                      MethodDescription methodDescription) {
                    throw new IllegalStateException("Cannot apply headless implementation for method that should be skipped");
                }

                @Override
                public void applyHead(MethodVisitor methodVisitor, MethodDescription methodDescription) {
                    throw new IllegalStateException("Cannot apply headless implementation for method that should be skipped");
                }

                @Override
                public ModifierResolver getModifierResolver() {
                    throw new IllegalStateException("Cannot transform modifier for method that should be skipped");
                }

                @Override
                public Sort getSort() {
                    return Sort.SKIP;
                }

                @Override
                public Entry prepend(ByteCodeAppender byteCodeAppender) {
                    throw new IllegalStateException("Cannot prepend code to non-implemented method");
                }

                @Override
                public String toString() {
                    return "TypeWriter.MethodPool.Entry.ForSkippedMethod." + name();
                }
            }

            /**
             * A base implementation of an abstract entry that defines a method.
             */
            abstract class AbstractDefiningEntry implements Entry {

                @Override
                public void apply(ClassVisitor classVisitor, Implementation.Context implementationContext, MethodDescription methodDescription) {
                    MethodVisitor methodVisitor = classVisitor.visitMethod(getModifierResolver().transform(methodDescription, getSort().isImplemented()),
                            methodDescription.getInternalName(),
                            methodDescription.getDescriptor(),
                            methodDescription.getGenericSignature(),
                            methodDescription.getExceptionTypes().asRawTypes().toInternalNames());
                    ParameterList parameterList = methodDescription.getParameters();
                    if (parameterList.hasExplicitMetaData()) {
                        for (ParameterDescription parameterDescription : parameterList) {
                            methodVisitor.visitParameter(parameterDescription.getName(), parameterDescription.getModifiers());
                        }
                    }
                    applyHead(methodVisitor, methodDescription);
                    applyBody(methodVisitor, implementationContext, methodDescription);
                    methodVisitor.visitEnd();
                }
            }

            /**
             * Describes an entry that defines a method as byte code.
             */
            class ForImplementation extends AbstractDefiningEntry {

                /**
                 * The byte code appender to apply.
                 */
                private final ByteCodeAppender byteCodeAppender;

                /**
                 * The method attribute appender to apply.
                 */
                private final MethodAttributeAppender methodAttributeAppender;

                /**
                 * The modifier resolver to apply to the implemented method.
                 */
                private final ModifierResolver modifierResolver;

                /**
                 * Creates a new entry for a method that defines a method as byte code. This constructor defines a reatining
                 * modifier resolver and a non-operational method attribute appender.
                 *
                 * @param byteCodeAppender The byte code appender to apply.
                 */
                public ForImplementation(ByteCodeAppender byteCodeAppender) {
                    this(byteCodeAppender, MethodAttributeAppender.NoOp.INSTANCE, ModifierResolver.Simple.INSTANCE);
                }

                /**
                 * Creates a new entry for a method that defines a method as byte code.
                 *
                 * @param byteCodeAppender        The byte code appender to apply.
                 * @param methodAttributeAppender The method attribute appender to apply.
                 * @param modifierResolver        The modifier resolver to apply to the implemented method.
                 */
                public ForImplementation(ByteCodeAppender byteCodeAppender,
                                         MethodAttributeAppender methodAttributeAppender,
                                         ModifierResolver modifierResolver) {
                    this.byteCodeAppender = byteCodeAppender;
                    this.methodAttributeAppender = methodAttributeAppender;
                    this.modifierResolver = modifierResolver;
                }

                @Override
                public Sort getSort() {
                    return Sort.IMPLEMENT;
                }

                @Override
                public ModifierResolver getModifierResolver() {
                    return modifierResolver;
                }

                @Override
                public void applyHead(MethodVisitor methodVisitor, MethodDescription methodDescription) {
                    /* do nothing */
                }

                @Override
                public void applyBody(MethodVisitor methodVisitor, Implementation.Context implementationContext, MethodDescription methodDescription) {
                    methodAttributeAppender.apply(methodVisitor, methodDescription);
                    methodVisitor.visitCode();
                    ByteCodeAppender.Size size = byteCodeAppender.apply(methodVisitor, implementationContext, methodDescription);
                    methodVisitor.visitMaxs(size.getOperandStackSize(), size.getLocalVariableSize());
                }

                @Override
                public Entry prepend(ByteCodeAppender byteCodeAppender) {
                    return new ForImplementation(new ByteCodeAppender.Compound(byteCodeAppender, this.byteCodeAppender),
                            methodAttributeAppender,
                            modifierResolver);
                }

                @Override
                public boolean equals(Object other) {
                    return this == other || !(other == null || getClass() != other.getClass())
                            && byteCodeAppender.equals(((ForImplementation) other).byteCodeAppender)
                            && methodAttributeAppender.equals(((ForImplementation) other).methodAttributeAppender)
                            && modifierResolver.equals(((ForImplementation) other).modifierResolver);
                }

                @Override
                public int hashCode() {
                    return 31 * (31 * byteCodeAppender.hashCode() + methodAttributeAppender.hashCode()) + modifierResolver.hashCode();
                }

                @Override
                public String toString() {
                    return "TypeWriter.MethodPool.Entry.ForImplementation{" +
                            "byteCodeAppender=" + byteCodeAppender +
                            ", methodAttributeAppender=" + methodAttributeAppender +
                            ", modifierResolver=" + modifierResolver +
                            '}';
                }
            }

            /**
             * Describes an entry that defines a method but without byte code and without an annotation value.
             */
            class ForAbstractMethod extends AbstractDefiningEntry {

                /**
                 * The method attribute appender to apply.
                 */
                private final MethodAttributeAppender methodAttributeAppender;

                /**
                 * The modifier resolver to apply to the method that is being created.
                 */
                private final ModifierResolver modifierResolver;

                /**
                 * Creates a new entry for a method that is defines but does not append byte code, i.e. is native or abstract.
                 *
                 * @param methodAttributeAppender The method attribute appender to apply.
                 * @param modifierResolver        The modifier resolver to apply to the method that is being created.
                 */
                public ForAbstractMethod(MethodAttributeAppender methodAttributeAppender, ModifierResolver modifierResolver) {
                    this.methodAttributeAppender = methodAttributeAppender;
                    this.modifierResolver = modifierResolver;
                }

                @Override
                public Sort getSort() {
                    return Sort.DEFINE;
                }

                @Override
                public ModifierResolver getModifierResolver() {
                    return modifierResolver;
                }

                @Override
                public void applyHead(MethodVisitor methodVisitor, MethodDescription methodDescription) {
                    /* do nothing */
                }

                @Override
                public void applyBody(MethodVisitor methodVisitor, Implementation.Context implementationContext, MethodDescription methodDescription) {
                    methodAttributeAppender.apply(methodVisitor, methodDescription);
                }

                @Override
                public Entry prepend(ByteCodeAppender byteCodeAppender) {
                    throw new IllegalStateException("Cannot prepend code to abstract method");
                }

                @Override
                public boolean equals(Object other) {
                    return this == other || !(other == null || getClass() != other.getClass())
                            && methodAttributeAppender.equals(((ForAbstractMethod) other).methodAttributeAppender)
                            && modifierResolver.equals(((ForAbstractMethod) other).modifierResolver);
                }

                @Override
                public int hashCode() {
                    return methodAttributeAppender.hashCode() + 31 * modifierResolver.hashCode();
                }

                @Override
                public String toString() {
                    return "TypeWriter.MethodPool.Entry.ForAbstractMethod{" +
                            "methodAttributeAppender=" + methodAttributeAppender +
                            ", modifierResolver=" + modifierResolver +
                            '}';
                }
            }

            /**
             * Describes an entry that defines a method with a default annotation value.
             */
            class ForAnnotationDefaultValue extends AbstractDefiningEntry {

                /**
                 * The annotation value to define.
                 */
                private final Object annotationValue;

                /**
                 * The method attribute appender to apply.
                 */
                private final MethodAttributeAppender methodAttributeAppender;

                /**
                 * The modifier resolver to apply to the method that is being created.
                 */
                private final ModifierResolver modifierResolver;

                /**
                 * Creates a new entry for defining a method with a default annotation value.
                 *
                 * @param annotationValue         The annotation value to define.
                 * @param methodAttributeAppender The method attribute appender to apply.
                 * @param modifierResolver        The modifier resolver to apply to the method that is being created.
                 */
                public ForAnnotationDefaultValue(Object annotationValue,
                                                 MethodAttributeAppender methodAttributeAppender,
                                                 ModifierResolver modifierResolver) {
                    this.annotationValue = annotationValue;
                    this.methodAttributeAppender = methodAttributeAppender;
                    this.modifierResolver = modifierResolver;
                }

                @Override
                public Sort getSort() {
                    return Sort.DEFINE;
                }

                @Override
                public ModifierResolver getModifierResolver() {
                    return modifierResolver;
                }

                @Override
                public void applyHead(MethodVisitor methodVisitor, MethodDescription methodDescription) {
                    if (!methodDescription.isDefaultValue(annotationValue)) {
                        throw new IllegalStateException("Cannot set " + annotationValue + " as default for " + methodDescription);
                    }
                    AnnotationVisitor annotationVisitor = methodVisitor.visitAnnotationDefault();
<<<<<<< HEAD
                    AnnotationAppender.Default.apply(annotationVisitor, methodDescription.getReturnType(), AnnotationAppender.NO_NAME, annotationValue);
=======
                    AnnotationAppender.Default.apply(annotationVisitor,
                            methodDescription.getReturnType().asRawType(),
                            AnnotationAppender.NO_NAME,
                            annotationValue);
>>>>>>> c875196c
                    annotationVisitor.visitEnd();
                }

                @Override
                public void applyBody(MethodVisitor methodVisitor,
                                      Implementation.Context implementationContext,
                                      MethodDescription methodDescription) {
                    methodAttributeAppender.apply(methodVisitor, methodDescription);
                }

                @Override
                public Entry prepend(ByteCodeAppender byteCodeAppender) {
                    throw new IllegalStateException("Cannot prepend code to method that defines a default annotation value");
                }

                @Override
                public boolean equals(Object other) {
                    if (this == other) return true;
                    if (other == null || getClass() != other.getClass()) return false;
                    ForAnnotationDefaultValue that = (ForAnnotationDefaultValue) other;
                    return annotationValue.equals(that.annotationValue)
                            && methodAttributeAppender.equals(that.methodAttributeAppender)
                            && modifierResolver.equals(that.modifierResolver);

                }

                @Override
                public int hashCode() {
                    int result = annotationValue.hashCode();
                    result = 31 * result + methodAttributeAppender.hashCode();
                    result = 31 * result + modifierResolver.hashCode();
                    return result;
                }

                @Override
                public String toString() {
                    return "TypeWriter.MethodPool.Entry.ForAnnotationDefaultValue{" +
                            "annotationValue=" + annotationValue +
                            ", methodAttributeAppender=" + methodAttributeAppender +
                            ", modifierResolver=" + modifierResolver +
                            '}';
                }
            }
        }
    }

    /**
     * A default implementation of a {@link net.bytebuddy.dynamic.scaffold.TypeWriter}.
     *
     * @param <S> The best known loaded type for the dynamically created type.
     */
    abstract class Default<S> implements TypeWriter<S> {

        /**
         * A flag for ASM not to automatically compute any information such as operand stack sizes and stack map frames.
         */
        protected static final int ASM_MANUAL_FLAG = 0;

        /**
         * The ASM API version to use.
         */
        protected static final int ASM_API_VERSION = Opcodes.ASM5;

        /**
         * The instrumented type that is to be written.
         */
        protected final TypeDescription instrumentedType;

        /**
         * The loaded type initializer of the instrumented type.
         */
        protected final LoadedTypeInitializer loadedTypeInitializer;

        /**
         * The type initializer of the instrumented type.
         */
        protected final InstrumentedType.TypeInitializer typeInitializer;

        /**
         * A list of explicit auxiliary types that are to be added to the created dynamic type.
         */
        protected final List<DynamicType> explicitAuxiliaryTypes;

        /**
         * The class file version of the written type.
         */
        protected final ClassFileVersion classFileVersion;

        /**
         * A naming strategy that is used for naming auxiliary types.
         */
        protected final AuxiliaryType.NamingStrategy auxiliaryTypeNamingStrategy;

        /**
         * A class visitor wrapper to apply during instrumentation.
         */
        protected final ClassVisitorWrapper classVisitorWrapper;

        /**
         * The type attribute appender to apply.
         */
        protected final TypeAttributeAppender attributeAppender;

        /**
         * The field pool to be used for instrumenting fields.
         */
        protected final FieldPool fieldPool;

        /**
         * The method pool to be used for instrumenting methods.
         */
        protected final MethodPool methodPool;

        /**
         * A list of all instrumented methods.
         */
        protected final MethodList instrumentedMethods;

        /**
         * Creates a new default type writer.
         *
         * @param instrumentedType            The instrumented type that is to be written.
         * @param loadedTypeInitializer       The loaded type initializer of the instrumented type.
         * @param typeInitializer             The type initializer of the instrumented type.
         * @param explicitAuxiliaryTypes      A list of explicit auxiliary types that are to be added to the created dynamic type.
         * @param classFileVersion            The class file version of the written type.
         * @param auxiliaryTypeNamingStrategy A naming strategy that is used for naming auxiliary types.
         * @param classVisitorWrapper         A class visitor wrapper to apply during instrumentation.
         * @param attributeAppender           The type attribute appender to apply.
         * @param fieldPool                   The field pool to be used for instrumenting fields.
         * @param methodPool                  The method pool to be used for instrumenting methods.
         * @param instrumentedMethods         A list of all instrumented methods.
         */
        protected Default(TypeDescription instrumentedType,
                          LoadedTypeInitializer loadedTypeInitializer,
                          InstrumentedType.TypeInitializer typeInitializer,
                          List<DynamicType> explicitAuxiliaryTypes,
                          ClassFileVersion classFileVersion,
                          AuxiliaryType.NamingStrategy auxiliaryTypeNamingStrategy,
                          ClassVisitorWrapper classVisitorWrapper,
                          TypeAttributeAppender attributeAppender,
                          FieldPool fieldPool,
                          MethodPool methodPool,
                          MethodList instrumentedMethods) {
            this.instrumentedType = instrumentedType;
            this.loadedTypeInitializer = loadedTypeInitializer;
            this.typeInitializer = typeInitializer;
            this.explicitAuxiliaryTypes = explicitAuxiliaryTypes;
            this.classFileVersion = classFileVersion;
            this.auxiliaryTypeNamingStrategy = auxiliaryTypeNamingStrategy;
            this.classVisitorWrapper = classVisitorWrapper;
            this.attributeAppender = attributeAppender;
            this.fieldPool = fieldPool;
            this.methodPool = methodPool;
            this.instrumentedMethods = instrumentedMethods;
        }

        /**
         * Creates a type writer for creating a new type.
         *
         * @param methodRegistry              The method registry to use for creating the type.
         * @param fieldPool                   The field pool to use.
         * @param auxiliaryTypeNamingStrategy A naming strategy for naming auxiliary types.
         * @param classVisitorWrapper         The class visitor wrapper to apply when creating the type.
         * @param attributeAppender           The attribute appender to use.
         * @param classFileVersion            The class file version of the created type.
         * @param <U>                         The best known loaded type for the dynamically created type.
         * @return An appropriate type writer.
         */
        public static <U> TypeWriter<U> forCreation(MethodRegistry.Compiled methodRegistry,
                                                    FieldPool fieldPool,
                                                    AuxiliaryType.NamingStrategy auxiliaryTypeNamingStrategy,
                                                    ClassVisitorWrapper classVisitorWrapper,
                                                    TypeAttributeAppender attributeAppender,
                                                    ClassFileVersion classFileVersion) {
            return new ForCreation<U>(methodRegistry.getInstrumentedType(),
                    methodRegistry.getLoadedTypeInitializer(),
                    methodRegistry.getTypeInitializer(),
                    Collections.<DynamicType>emptyList(),
                    classFileVersion,
                    auxiliaryTypeNamingStrategy,
                    classVisitorWrapper,
                    attributeAppender,
                    fieldPool,
                    methodRegistry,
                    methodRegistry.getInstrumentedMethods());
        }

        /**
         * Creates a type writer for creating a new type.
         *
         * @param methodRegistry              The method registry to use for creating the type.
         * @param fieldPool                   The field pool to use.
         * @param auxiliaryTypeNamingStrategy A naming strategy for naming auxiliary types.
         * @param classVisitorWrapper         The class visitor wrapper to apply when creating the type.
         * @param attributeAppender           The attribute appender to use.
         * @param classFileVersion            The minimum class file version of the created type.
         * @param classFileLocator            The class file locator to use.
         * @param methodRebaseResolver        The method rebase resolver to use.
         * @param targetType                  The target type that is to be rebased.
         * @param <U>                         The best known loaded type for the dynamically created type.
         * @return An appropriate type writer.
         */
        public static <U> TypeWriter<U> forRebasing(MethodRegistry.Compiled methodRegistry,
                                                    FieldPool fieldPool,
                                                    AuxiliaryType.NamingStrategy auxiliaryTypeNamingStrategy,
                                                    ClassVisitorWrapper classVisitorWrapper,
                                                    TypeAttributeAppender attributeAppender,
                                                    ClassFileVersion classFileVersion,
                                                    ClassFileLocator classFileLocator,
                                                    TypeDescription targetType,
                                                    MethodRebaseResolver methodRebaseResolver) {
            return new ForInlining<U>(methodRegistry.getInstrumentedType(),
                    methodRegistry.getLoadedTypeInitializer(),
                    methodRegistry.getTypeInitializer(),
                    methodRebaseResolver.getAuxiliaryTypes(),
                    classFileVersion,
                    auxiliaryTypeNamingStrategy,
                    classVisitorWrapper,
                    attributeAppender,
                    fieldPool,
                    methodRegistry,
                    methodRegistry.getInstrumentedMethods(),
                    classFileLocator,
                    targetType,
                    methodRebaseResolver);
        }

        /**
         * Creates a type writer for creating a new type.
         *
         * @param methodRegistry              The method registry to use for creating the type.
         * @param fieldPool                   The field pool to use.
         * @param auxiliaryTypeNamingStrategy A naming strategy for naming auxiliary types.
         * @param classVisitorWrapper         The class visitor wrapper to apply when creating the type.
         * @param attributeAppender           The attribute appender to use.
         * @param classFileVersion            The minimum class file version of the created type.
         * @param classFileLocator            The class file locator to use.
         * @param targetType                  The target type that is to be rebased.
         * @param <U>                         The best known loaded type for the dynamically created type.
         * @return An appropriate type writer.
         */
        public static <U> TypeWriter<U> forRedefinition(MethodRegistry.Compiled methodRegistry,
                                                        FieldPool fieldPool,
                                                        AuxiliaryType.NamingStrategy auxiliaryTypeNamingStrategy,
                                                        ClassVisitorWrapper classVisitorWrapper,
                                                        TypeAttributeAppender attributeAppender,
                                                        ClassFileVersion classFileVersion,
                                                        ClassFileLocator classFileLocator,
                                                        TypeDescription targetType) {
            return new ForInlining<U>(methodRegistry.getInstrumentedType(),
                    methodRegistry.getLoadedTypeInitializer(),
                    methodRegistry.getTypeInitializer(),
                    Collections.<DynamicType>emptyList(),
                    classFileVersion,
                    auxiliaryTypeNamingStrategy,
                    classVisitorWrapper,
                    attributeAppender,
                    fieldPool,
                    methodRegistry,
                    methodRegistry.getInstrumentedMethods(),
                    classFileLocator,
                    targetType,
                    MethodRebaseResolver.Disabled.INSTANCE);
        }

        @Override
        public DynamicType.Unloaded<S> make() {
            Implementation.Context.ExtractableView implementationContext = new Implementation.Context.Default(instrumentedType,
                    auxiliaryTypeNamingStrategy,
                    typeInitializer,
                    classFileVersion);
            return new DynamicType.Default.Unloaded<S>(instrumentedType,
                    create(implementationContext),
                    loadedTypeInitializer,
                    join(explicitAuxiliaryTypes, implementationContext.getRegisteredAuxiliaryTypes()));
        }

        @Override
        public boolean equals(Object other) {
            if (this == other) return true;
            if (other == null || getClass() != other.getClass()) return false;
            Default<?> aDefault = (Default<?>) other;
            return instrumentedType.equals(aDefault.instrumentedType)
                    && loadedTypeInitializer.equals(aDefault.loadedTypeInitializer)
                    && typeInitializer.equals(aDefault.typeInitializer)
                    && explicitAuxiliaryTypes.equals(aDefault.explicitAuxiliaryTypes)
                    && classFileVersion.equals(aDefault.classFileVersion)
                    && auxiliaryTypeNamingStrategy.equals(aDefault.auxiliaryTypeNamingStrategy)
                    && classVisitorWrapper.equals(aDefault.classVisitorWrapper)
                    && attributeAppender.equals(aDefault.attributeAppender)
                    && fieldPool.equals(aDefault.fieldPool)
                    && methodPool.equals(aDefault.methodPool)
                    && instrumentedMethods.equals(aDefault.instrumentedMethods);
        }

        @Override
        public int hashCode() {
            int result = instrumentedType.hashCode();
            result = 31 * result + loadedTypeInitializer.hashCode();
            result = 31 * result + typeInitializer.hashCode();
            result = 31 * result + explicitAuxiliaryTypes.hashCode();
            result = 31 * result + classFileVersion.hashCode();
            result = 31 * result + auxiliaryTypeNamingStrategy.hashCode();
            result = 31 * result + classVisitorWrapper.hashCode();
            result = 31 * result + attributeAppender.hashCode();
            result = 31 * result + fieldPool.hashCode();
            result = 31 * result + methodPool.hashCode();
            result = 31 * result + instrumentedMethods.hashCode();
            return result;
        }

        /**
         * Creates the instrumented type.
         *
         * @param implementationContext The implementation context to use.
         * @return A byte array that representedBy the instrumented type.
         */
        protected abstract byte[] create(Implementation.Context.ExtractableView implementationContext);

        /**
         * A class validator that validates that a class only defines members that are appropriate for the sort of the generated class.
         */
        protected static class ValidatingClassVisitor extends ClassVisitor {

            /**
             * Indicates that a method has no method parameters.
             */
            private static final String NO_PARAMETERS = "()";

            /**
             * Indicates that a method returns void.
             */
            private static final String RETURNS_VOID = "V";

            /**
             * The constraint to assert the members against. The constraint is first defined when the general class information is visited.
             */
            private Constraint constraint;

            /**
             * Creates a validating class visitor.
             *
             * @param classVisitor The class visitor to which any calls are delegated to.
             */
            protected ValidatingClassVisitor(ClassVisitor classVisitor) {
                super(ASM_API_VERSION, classVisitor);
            }

            @Override
            public void visit(int version, int modifier, String name, String signature, String superName, String[] interfaces) {
                ClassFileVersion classFileVersion = new ClassFileVersion(version);
                if (name.endsWith("/" + PackageDescription.PACKAGE_CLASS_NAME)) {
                    constraint = Constraint.PACKAGE_CLASS;
                } else if ((modifier & Opcodes.ACC_ANNOTATION) != ModifierReviewable.EMPTY_MASK) {
                    constraint = classFileVersion.isSupportsDefaultMethods()
                            ? Constraint.JAVA8_ANNOTATION
                            : Constraint.ANNOTATION;
                } else if ((modifier & Opcodes.ACC_INTERFACE) != ModifierReviewable.EMPTY_MASK) {
                    constraint = classFileVersion.isSupportsDefaultMethods()
                            ? Constraint.JAVA8_INTERFACE
                            : Constraint.INTERFACE;
                } else if ((modifier & Opcodes.ACC_ABSTRACT) != ModifierReviewable.EMPTY_MASK) {
                    constraint = Constraint.ABSTRACT_CLASS;
                } else {
                    constraint = Constraint.MANIFEST_CLASS;
                }
                constraint.assertPackage(modifier, interfaces);
                super.visit(version, modifier, name, signature, superName, interfaces);
            }

            @Override
            public FieldVisitor visitField(int modifiers, String name, String desc, String signature, Object defaultValue) {
                constraint.assertField(name, (modifiers & Opcodes.ACC_PUBLIC) != 0, (modifiers & Opcodes.ACC_STATIC) != 0);
                return super.visitField(modifiers, name, desc, signature, defaultValue);
            }

            @Override
            public MethodVisitor visitMethod(int modifiers, String name, String descriptor, String signature, String[] exceptions) {
                constraint.assertMethod(name,
                        (modifiers & Opcodes.ACC_ABSTRACT) != 0,
                        (modifiers & Opcodes.ACC_PUBLIC) != 0,
                        (modifiers & Opcodes.ACC_STATIC) != 0,
                        !descriptor.startsWith(NO_PARAMETERS) || descriptor.endsWith(RETURNS_VOID));
                return new ValidatingMethodVisitor(super.visitMethod(modifiers, name, descriptor, signature, exceptions), name);
            }

            @Override
            public String toString() {
                return "TypeWriter.Default.ValidatingClassVisitor{" +
                        "constraint=" + constraint +
                        "}";
            }

            /**
             * A method validator for checking default values.
             */
            protected class ValidatingMethodVisitor extends MethodVisitor {

                /**
                 * The name of the method being visited.
                 */
                private final String name;

                /**
                 * Creates a validating method visitor.
                 *
                 * @param methodVisitor The method visitor to which any calls are delegated to.
                 * @param name          The name of the method being visited.
                 */
                protected ValidatingMethodVisitor(MethodVisitor methodVisitor, String name) {
                    super(ASM_API_VERSION, methodVisitor);
                    this.name = name;
                }

                @Override
                public AnnotationVisitor visitAnnotationDefault() {
                    constraint.assertDefault(name);
                    return super.visitAnnotationDefault();
                }

                @Override
                public String toString() {
                    return "TypeWriter.Default.ValidatingClassVisitor.ValidatingMethodVisitor{" +
                            "classVisitor=" + ValidatingClassVisitor.this +
                            ", name='" + name + '\'' +
                            '}';
                }
            }

            /**
             * A constraint for members that are legal for a given type.
             */
            protected enum Constraint {

                /**
                 * Constraints for a non-abstract class.
                 */
                MANIFEST_CLASS("non-abstract class", true, true, true, true, false, true, false, true),

                /**
                 * Constraints for an abstract class.
                 */
                ABSTRACT_CLASS("abstract class", true, true, true, true, true, true, false, true),

                /**
                 * Constrains for an interface type before Java 8.
                 */
                INTERFACE("interface (Java 7-)", false, false, false, false, true, false, false, true),

                /**
                 * Constrains for an interface type since Java 8.
                 */
                JAVA8_INTERFACE("interface (Java 8+)", false, false, false, true, true, true, false, true),

                /**
                 * Constrains for an annotation type before Java 8.
                 */
                ANNOTATION("annotation (Java 7-)", false, false, false, false, true, false, true, true),

                /**
                 * Constrains for an annotation type since Java 8.
                 */
                JAVA8_ANNOTATION("annotation (Java 8+)", false, false, false, true, true, true, true, true),

                /**
                 * Constraints for a package type, i.e. a class named {@code package-info}.
                 */
                PACKAGE_CLASS("package definition", false, false, false, false, false, false, false, false);

                /**
                 * A name to represent the type being validated within an error message.
                 */
                private final String sortName;

                /**
                 * Determines if a sort allows constructors.
                 */
                private final boolean allowsConstructor;

                /**
                 * Determines if a sort allows non-public members.
                 */
                private final boolean allowsNonPublic;

                /**
                 * Determines if a sort allows non-static fields.
                 */
                private final boolean allowsNonStaticFields;

                /**
                 * Determines if a sort allows static methods.
                 */
                private final boolean allowsStaticMethods;

                /**
                 * Determines if a sort allows abstract methods.
                 */
                private final boolean allowsAbstract;

                /**
                 * Determines if a sort allows non-abstract methods.
                 */
                private final boolean allowsNonAbstract;

                /**
                 * Determines if a sort allows the definition of annotation default values.
                 */
                private final boolean allowsDefaultValue;

                /**
                 * Determines if a sort allows the type a shape that does not resemble a package description.
                 */
                private final boolean allowsNonPackage;

                /**
                 * Creates a new constraint.
                 *
                 * @param sortName              A name to represent the type being validated within an error message.
                 * @param allowsConstructor     Determines if a sort allows constructors.
                 * @param allowsNonPublic       Determines if a sort allows non-public members.
                 * @param allowsNonStaticFields Determines if a sort allows non-static fields.
                 * @param allowsStaticMethods   Determines if a sort allows static methods.
                 * @param allowsAbstract        Determines if a sort allows abstract methods.
                 * @param allowsNonAbstract     Determines if a sort allows non-abstract methods.
                 * @param allowsDefaultValue    Determines if a sort allows the definition of annotation default values.
                 * @param allowsNonPackage      Determines if a sort allows the type a shape that does not resemble a package description.
                 */
                Constraint(String sortName,
                           boolean allowsConstructor,
                           boolean allowsNonPublic,
                           boolean allowsNonStaticFields,
                           boolean allowsStaticMethods,
                           boolean allowsAbstract,
                           boolean allowsNonAbstract,
                           boolean allowsDefaultValue,
                           boolean allowsNonPackage) {
                    this.sortName = sortName;
                    this.allowsConstructor = allowsConstructor;
                    this.allowsNonPublic = allowsNonPublic;
                    this.allowsNonStaticFields = allowsNonStaticFields;
                    this.allowsStaticMethods = allowsStaticMethods;
                    this.allowsAbstract = allowsAbstract;
                    this.allowsNonAbstract = allowsNonAbstract;
                    this.allowsDefaultValue = allowsDefaultValue;
                    this.allowsNonPackage = allowsNonPackage;
                }

                /**
                 * Asserts a field for being valid.
                 *
                 * @param name     The name of the field.
                 * @param isPublic {@code true} if this field is public.
                 * @param isStatic {@code true} if this field is static.
                 */
                protected void assertField(String name, boolean isPublic, boolean isStatic) {
                    if (!isPublic && !allowsNonPublic) {
                        throw new IllegalStateException("Cannot define non-public field " + name + " for " + sortName);
                    } else if (!isStatic && !allowsNonStaticFields) {
                        throw new IllegalStateException("Cannot define for non-static field " + name + " for " + sortName);
                    }
                }

                /**
                 * Asserts a method for being valid.
                 *
                 * @param name                  The name of the method.
                 * @param isAbstract            {@code true} if the method is abstract.
                 * @param isPublic              {@code true} if this method is public.
                 * @param isStatic              {@code true} if this method is static.
                 * @param isDefaultIncompatible {@code true} if a method's signature cannot describe an annotation property method.
                 */
                protected void assertMethod(String name, boolean isAbstract, boolean isPublic, boolean isStatic, boolean isDefaultIncompatible) {
                    if (!allowsConstructor && name.equals(MethodDescription.CONSTRUCTOR_INTERNAL_NAME)) {
                        throw new IllegalStateException("Cannot define constructor for " + sortName);
                    } else if (isStatic && isAbstract) {
                        throw new IllegalStateException("Cannot define static method " + name + " to be abstract");
                    } else if (isAbstract && name.equals(MethodDescription.CONSTRUCTOR_INTERNAL_NAME)) {
                        throw new IllegalStateException("Cannot define abstract constructor " + name);
                    } else if (!isPublic && !allowsNonPublic) {
                        throw new IllegalStateException("Cannot define non-public method " + name + " for " + sortName);
                    } else if (isStatic && !allowsStaticMethods) {
                        throw new IllegalStateException("Cannot define static method " + name + " for " + sortName);
                    } else if (!isStatic && isAbstract && !allowsAbstract) {
                        throw new IllegalStateException("Cannot define abstract method " + name + " for " + sortName);
                    } else if (!isAbstract && !allowsNonAbstract) {
                        throw new IllegalStateException("Cannot define non-abstract method " + name + " for " + sortName);
                    } else if (!isStatic && isDefaultIncompatible && allowsDefaultValue) {
                        throw new IllegalStateException("The signature of " + name + " is not compatible for a property of " + sortName);
                    }
                }

                /**
                 * Asserts if a default value is legal for a method.
                 *
                 * @param name The name of the method.
                 */
                protected void assertDefault(String name) {
                    if (!allowsDefaultValue) {
                        throw new IllegalStateException("Cannot define define default value on " + name + " for " + sortName);
                    }
                }

                /**
                 * Asserts if the type can legally represent a package description.
                 *
                 * @param modifier   The modifier that is to be written to the type.
                 * @param interfaces The interfaces that are to be appended to the type.
                 */
                protected void assertPackage(int modifier, String[] interfaces) {
                    if (!allowsNonPackage && modifier != PackageDescription.PACKAGE_MODIFIERS) {
                        throw new IllegalStateException("Cannot alter modifier for " + sortName);
                    } else if (!allowsNonPackage && interfaces != null) {
                        throw new IllegalStateException("Cannot implement interface for " + sortName);
                    }
                }

                @Override
                public String toString() {
                    return "TypeWriter.Default.ValidatingClassVisitor.Constraint." + name();
                }
            }
        }

        /**
         * A type writer that inlines the created type into an existing class file.
         *
         * @param <U> The best known loaded type for the dynamically created type.
         */
        public static class ForInlining<U> extends Default<U> {

            /**
             * Indicates that a class does not define an explicit super class.
             */
            private static final TypeDescription NO_SUPER_CLASS = null;

            /**
             * Indicates that a method should be retained.
             */
            private static final MethodDescription RETAIN_METHOD = null;

            /**
             * Indicates that a method should be ignored.
             */
            private static final MethodVisitor IGNORE_METHOD = null;

            /**
             * Indicates that an annotation should be ignored.
             */
            private static final AnnotationVisitor IGNORE_ANNOTATION = null;

            /**
             * The class file locator to use.
             */
            private final ClassFileLocator classFileLocator;

            /**
             * The target type that is to be redefined via inlining.
             */
            private final TypeDescription targetType;

            /**
             * The method rebase resolver to use.
             */
            private final MethodRebaseResolver methodRebaseResolver;

            /**
             * Creates a new type writer for inling a type into an existing type description.
             *
             * @param instrumentedType            The instrumented type that is to be written.
             * @param loadedTypeInitializer       The loaded type initializer of the instrumented type.
             * @param typeInitializer             The type initializer of the instrumented type.
             * @param explicitAuxiliaryTypes      A list of explicit auxiliary types that are to be added to the created dynamic type.
             * @param classFileVersion            The class file version of the written type.
             * @param auxiliaryTypeNamingStrategy A naming strategy that is used for naming auxiliary types.
             * @param classVisitorWrapper         A class visitor wrapper to apply during instrumentation.
             * @param attributeAppender           The type attribute appender to apply.
             * @param fieldPool                   The field pool to be used for instrumenting fields.
             * @param methodPool                  The method pool to be used for instrumenting methods.
             * @param instrumentedMethods         A list of all instrumented methods.
             * @param classFileLocator            The class file locator to use.
             * @param targetType                  The target type that is to be redefined via inlining.
             * @param methodRebaseResolver        The method rebase resolver to use.
             */
            protected ForInlining(TypeDescription instrumentedType,
                                  LoadedTypeInitializer loadedTypeInitializer,
                                  InstrumentedType.TypeInitializer typeInitializer,
                                  List<DynamicType> explicitAuxiliaryTypes,
                                  ClassFileVersion classFileVersion,
                                  AuxiliaryType.NamingStrategy auxiliaryTypeNamingStrategy,
                                  ClassVisitorWrapper classVisitorWrapper,
                                  TypeAttributeAppender attributeAppender,
                                  FieldPool fieldPool,
                                  MethodPool methodPool,
                                  MethodList instrumentedMethods,
                                  ClassFileLocator classFileLocator,
                                  TypeDescription targetType,
                                  MethodRebaseResolver methodRebaseResolver) {
                super(instrumentedType,
                        loadedTypeInitializer,
                        typeInitializer,
                        explicitAuxiliaryTypes,
                        classFileVersion,
                        auxiliaryTypeNamingStrategy,
                        classVisitorWrapper,
                        attributeAppender,
                        fieldPool,
                        methodPool,
                        instrumentedMethods);
                this.classFileLocator = classFileLocator;
                this.targetType = targetType;
                this.methodRebaseResolver = methodRebaseResolver;
            }

            @Override
            public byte[] create(Implementation.Context.ExtractableView implementationContext) {
                try {
                    ClassFileLocator.Resolution resolution = classFileLocator.locate(targetType.getName());
                    if (!resolution.isResolved()) {
                        throw new IllegalArgumentException("Cannot locate the class file for " + targetType + " using " + classFileLocator);
                    }
                    return doCreate(implementationContext, resolution.resolve());
                } catch (IOException e) {
                    throw new RuntimeException("The class file could not be written", e);
                }
            }

            /**
             * Performs the actual creation of a class file.
             *
             * @param implementationContext The implementation context to use for implementing the class file.
             * @param binaryRepresentation  The binary representation of the class file.
             * @return The byte array representing the created class.
             */
            private byte[] doCreate(Implementation.Context.ExtractableView implementationContext, byte[] binaryRepresentation) {
                ClassReader classReader = new ClassReader(binaryRepresentation);
                ClassWriter classWriter = new ClassWriter(classReader, ASM_MANUAL_FLAG);
                classReader.accept(writeTo(classVisitorWrapper.wrap(new ValidatingClassVisitor(classWriter)), implementationContext), ASM_MANUAL_FLAG);
                return classWriter.toByteArray();
            }

            /**
             * Creates a class visitor which weaves all changes and additions on the fly.
             *
             * @param classVisitor          The class visitor to which this entry is to be written to.
             * @param implementationContext The implementation context to use for implementing the class file.
             * @return A class visitor which is capable of applying the changes.
             */
            private ClassVisitor writeTo(ClassVisitor classVisitor, Implementation.Context.ExtractableView implementationContext) {
                String originalName = targetType.getInternalName();
                String targetName = instrumentedType.getInternalName();
                ClassVisitor targetClassVisitor = new RedefinitionClassVisitor(classVisitor, implementationContext);
                return originalName.equals(targetName)
                        ? targetClassVisitor
                        : new RemappingClassAdapter(targetClassVisitor, new SimpleRemapper(originalName, targetName));
            }

            @Override
            public boolean equals(Object other) {
                if (this == other) return true;
                if (other == null || getClass() != other.getClass()) return false;
                if (!super.equals(other)) return false;
                ForInlining<?> that = (ForInlining<?>) other;
                return classFileLocator.equals(that.classFileLocator)
                        && targetType.equals(that.targetType)
                        && methodRebaseResolver.equals(that.methodRebaseResolver);
            }

            @Override
            public int hashCode() {
                int result = super.hashCode();
                result = 31 * result + classFileLocator.hashCode();
                result = 31 * result + targetType.hashCode();
                result = 31 * result + methodRebaseResolver.hashCode();
                return result;
            }

            @Override
            public String toString() {
                return "TypeWriter.Default.ForInlining{" +
                        "instrumentedType=" + instrumentedType +
                        ", loadedTypeInitializer=" + loadedTypeInitializer +
                        ", typeInitializer=" + typeInitializer +
                        ", explicitAuxiliaryTypes=" + explicitAuxiliaryTypes +
                        ", classFileVersion=" + classFileVersion +
                        ", auxiliaryTypeNamingStrategy=" + auxiliaryTypeNamingStrategy +
                        ", classVisitorWrapper=" + classVisitorWrapper +
                        ", attributeAppender=" + attributeAppender +
                        ", fieldPool=" + fieldPool +
                        ", methodPool=" + methodPool +
                        ", instrumentedMethods=" + instrumentedMethods +
                        ", classFileLocator=" + classFileLocator +
                        ", targetType=" + targetType +
                        ", methodRebaseResolver=" + methodRebaseResolver +
                        '}';
            }

            /**
             * A class visitor which is capable of applying a redefinition of an existing class file.
             */
            protected class RedefinitionClassVisitor extends ClassVisitor {

                /**
                 * The implementation context for this class creation.
                 */
                private final Implementation.Context.ExtractableView implementationContext;

                /**
                 * A mapping of fields to write by their names.
                 */
                private final Map<String, FieldDescription> declaredFields;

                /**
                 * A mapping of methods to write by a concatenation of internal name and descriptor.
                 */
                private final Map<String, MethodDescription> declarableMethods;

                /**
                 * A mutable reference for code that is to be injected into the actual type initializer, if any.
                 * Usually, this representedBy an invocation of the actual type initializer that is found in the class
                 * file which is relocated into a static method.
                 */
                private Implementation.Context.ExtractableView.InjectedCode injectedCode;

                /**
                 * Creates a class visitor which is capable of redefining an existent class on the fly.
                 *
                 * @param classVisitor          The underlying class visitor to which writes are delegated.
                 * @param implementationContext The implementation context to use for implementing the class file.
                 */
                protected RedefinitionClassVisitor(ClassVisitor classVisitor, Implementation.Context.ExtractableView implementationContext) {
                    super(ASM_API_VERSION, classVisitor);
                    this.implementationContext = implementationContext;
                    List<? extends FieldDescription> fieldDescriptions = instrumentedType.getDeclaredFields();
                    declaredFields = new HashMap<String, FieldDescription>(fieldDescriptions.size());
                    for (FieldDescription fieldDescription : fieldDescriptions) {
                        declaredFields.put(fieldDescription.getName(), fieldDescription);
                    }
                    declarableMethods = new HashMap<String, MethodDescription>(instrumentedMethods.size());
                    for (MethodDescription methodDescription : instrumentedMethods) {
                        declarableMethods.put(methodDescription.getInternalName() + methodDescription.getDescriptor(), methodDescription);
                    }
                    injectedCode = Implementation.Context.ExtractableView.InjectedCode.None.INSTANCE;
                }

                @Override
                public void visit(int classFileVersionNumber,
                                  int modifiers,
                                  String internalName,
                                  String genericSignature,
                                  String superTypeInternalName,
                                  String[] interfaceTypeInternalName) {
                    ClassFileVersion originalClassFileVersion = new ClassFileVersion(classFileVersionNumber);
                    super.visit((classFileVersion.compareTo(originalClassFileVersion) > 0
                                    ? classFileVersion
                                    : originalClassFileVersion).getVersionNumber(),
                            instrumentedType.getActualModifiers((modifiers & Opcodes.ACC_SUPER) != 0),
                            instrumentedType.getInternalName(),
                            instrumentedType.getGenericSignature(),
                            (instrumentedType.getSuperType() == NO_SUPER_CLASS ?
                                    TypeDescription.OBJECT :
                                    instrumentedType.getSuperType().asRawType()).getInternalName(),
                            instrumentedType.getInterfaces().asRawTypes().toInternalNames());
                    attributeAppender.apply(this, instrumentedType);
                }

                @Override
                public FieldVisitor visitField(int modifiers,
                                               String internalName,
                                               String descriptor,
                                               String genericSignature,
                                               Object defaultValue) {
                    declaredFields.remove(internalName); // Ignore in favor of the class file definition.
                    return super.visitField(modifiers, internalName, descriptor, genericSignature, defaultValue);
                }

                @Override
                public MethodVisitor visitMethod(int modifiers,
                                                 String internalName,
                                                 String descriptor,
                                                 String genericSignature,
                                                 String[] exceptionTypeInternalName) {
                    if (internalName.equals(MethodDescription.TYPE_INITIALIZER_INTERNAL_NAME)) {
                        TypeInitializerInjection injectedCode = new TypeInitializerInjection();
                        this.injectedCode = injectedCode;
                        return super.visitMethod(injectedCode.getInjectorProxyMethod().getModifiers(),
                                injectedCode.getInjectorProxyMethod().getInternalName(),
                                injectedCode.getInjectorProxyMethod().getDescriptor(),
                                injectedCode.getInjectorProxyMethod().getGenericSignature(),
                                injectedCode.getInjectorProxyMethod().getExceptionTypes().asRawTypes().toInternalNames());
                    }
                    MethodDescription methodDescription = declarableMethods.remove(internalName + descriptor);
                    return methodDescription == RETAIN_METHOD
                            ? super.visitMethod(modifiers, internalName, descriptor, genericSignature, exceptionTypeInternalName)
                            : redefine(methodDescription, (modifiers & Opcodes.ACC_ABSTRACT) != 0);
                }

                /**
                 * Redefines a given method if this is required by looking up a potential implementation from the
                 * {@link net.bytebuddy.dynamic.scaffold.TypeWriter.MethodPool}.
                 *
                 * @param methodDescription The method being considered for redefinition.
                 * @param abstractOrigin    {@code true} if the original method is abstract, i.e. there is no implementation
                 *                          to preserve.
                 * @return A method visitor which is capable of consuming the original method.
                 */
                protected MethodVisitor redefine(MethodDescription methodDescription, boolean abstractOrigin) {
                    TypeWriter.MethodPool.Entry entry = methodPool.target(methodDescription);
                    if (!entry.getSort().isDefined()) {
                        return super.visitMethod(methodDescription.getModifiers(),
                                methodDescription.getInternalName(),
                                methodDescription.getDescriptor(),
                                methodDescription.getGenericSignature(),
                                methodDescription.getExceptionTypes().asRawTypes().toInternalNames());
                    }
                    MethodVisitor methodVisitor = super.visitMethod(entry.getModifierResolver().transform(methodDescription, entry.getSort().isImplemented()),
                            methodDescription.getInternalName(),
                            methodDescription.getDescriptor(),
                            methodDescription.getGenericSignature(),
                            methodDescription.getExceptionTypes().asRawTypes().toInternalNames());
                    return abstractOrigin
                            ? new AttributeObtainingMethodVisitor(methodVisitor, entry, methodDescription)
                            : new CodePreservingMethodVisitor(methodVisitor, entry, methodDescription);
                }

                @Override
                public void visitEnd() {
                    for (FieldDescription fieldDescription : declaredFields.values()) {
                        fieldPool.target(fieldDescription).apply(cv, fieldDescription);
                    }
                    for (MethodDescription methodDescription : declarableMethods.values()) {
                        methodPool.target(methodDescription).apply(cv, implementationContext, methodDescription);
                    }
                    implementationContext.drain(cv, methodPool, injectedCode);
                    super.visitEnd();
                }

                @Override
                public String toString() {
                    return "TypeWriter.Default.ForInlining.RedefinitionClassVisitor{" +
                            "typeWriter=" + TypeWriter.Default.ForInlining.this +
                            ", implementationContext=" + implementationContext +
                            ", declaredFields=" + declaredFields +
                            ", declarableMethods=" + declarableMethods +
                            ", injectedCode=" + injectedCode +
                            '}';
                }

                /**
                 * A method visitor that preserves the code of a method in the class file by copying it into a rebased
                 * method while copying all attributes and annotations to the actual method.
                 */
                protected class CodePreservingMethodVisitor extends MethodVisitor {

                    /**
                     * The method visitor of the actual method.
                     */
                    private final MethodVisitor actualMethodVisitor;

                    /**
                     * The method pool entry to apply.
                     */
                    private final MethodPool.Entry entry;

                    /**
                     * A description of the actual method.
                     */
                    private final MethodDescription methodDescription;

                    /**
                     * The resolution of a potential rebased method.
                     */
                    private final MethodRebaseResolver.Resolution resolution;

                    /**
                     * Creates a new code preserving method visitor.
                     *
                     * @param actualMethodVisitor The method visitor of the actual method.
                     * @param entry               The method pool entry to apply.
                     * @param methodDescription   A description of the actual method.
                     */
                    protected CodePreservingMethodVisitor(MethodVisitor actualMethodVisitor,
                                                          MethodPool.Entry entry,
                                                          MethodDescription methodDescription) {
                        super(ASM_API_VERSION, actualMethodVisitor);
                        this.actualMethodVisitor = actualMethodVisitor;
                        this.entry = entry;
                        this.methodDescription = methodDescription;
                        this.resolution = methodRebaseResolver.resolve(methodDescription);
                        entry.applyHead(actualMethodVisitor, methodDescription);
                    }

                    @Override
                    public AnnotationVisitor visitAnnotationDefault() {
                        return IGNORE_ANNOTATION; // Annotation types can never be rebased.
                    }

                    @Override
                    public void visitCode() {
                        entry.applyBody(actualMethodVisitor, implementationContext, methodDescription);
                        actualMethodVisitor.visitEnd();
                        mv = resolution.isRebased()
                                ? cv.visitMethod(resolution.getResolvedMethod().getModifiers(),
                                resolution.getResolvedMethod().getInternalName(),
                                resolution.getResolvedMethod().getDescriptor(),
                                resolution.getResolvedMethod().getGenericSignature(),
                                resolution.getResolvedMethod().getExceptionTypes().asRawTypes().toInternalNames())
                                : IGNORE_METHOD;
                        super.visitCode();
                    }

                    @Override
                    public void visitMaxs(int maxStack, int maxLocals) {
                        super.visitMaxs(maxStack, Math.max(maxLocals, resolution.getResolvedMethod().getStackSize()));
                    }

                    @Override
                    public String toString() {
                        return "TypeWriter.Default.ForInlining.RedefinitionClassVisitor.CodePreservingMethodVisitor{" +
                                "classVisitor=" + TypeWriter.Default.ForInlining.RedefinitionClassVisitor.this +
                                ", actualMethodVisitor=" + actualMethodVisitor +
                                ", entry=" + entry +
                                ", methodDescription=" + methodDescription +
                                ", resolution=" + resolution +
                                '}';
                    }
                }

                /**
                 * A method visitor that obtains all attributes and annotations of a method that is found in the
                 * class file but discards all code.
                 */
                protected class AttributeObtainingMethodVisitor extends MethodVisitor {

                    /**
                     * The method visitor to which the actual method is to be written to.
                     */
                    private final MethodVisitor actualMethodVisitor;

                    /**
                     * The method pool entry to apply.
                     */
                    private final MethodPool.Entry entry;

                    /**
                     * A description of the method that is currently written.
                     */
                    private final MethodDescription methodDescription;

                    /**
                     * Creates a new attribute obtaining method visitor.
                     *
                     * @param actualMethodVisitor The method visitor of the actual method.
                     * @param entry               The method pool entry to apply.
                     * @param methodDescription   A description of the actual method.
                     */
                    protected AttributeObtainingMethodVisitor(MethodVisitor actualMethodVisitor,
                                                              MethodPool.Entry entry,
                                                              MethodDescription methodDescription) {
                        super(ASM_API_VERSION, actualMethodVisitor);
                        this.actualMethodVisitor = actualMethodVisitor;
                        this.entry = entry;
                        this.methodDescription = methodDescription;
                        entry.applyHead(actualMethodVisitor, methodDescription);
                    }

                    @Override
                    public AnnotationVisitor visitAnnotationDefault() {
                        return IGNORE_ANNOTATION;
                    }

                    @Override
                    public void visitCode() {
                        mv = IGNORE_METHOD;
                    }

                    @Override
                    public void visitEnd() {
                        entry.applyBody(actualMethodVisitor, implementationContext, methodDescription);
                        actualMethodVisitor.visitEnd();
                    }

                    @Override
                    public String toString() {
                        return "TypeWriter.Default.ForInlining.RedefinitionClassVisitor.AttributeObtainingMethodVisitor{" +
                                "classVisitor=" + TypeWriter.Default.ForInlining.RedefinitionClassVisitor.this +
                                ", actualMethodVisitor=" + actualMethodVisitor +
                                ", entry=" + entry +
                                ", methodDescription=" + methodDescription +
                                '}';
                    }
                }

                /**
                 * A code injection for the type initializer that invokes a method representing the original type initializer
                 * which is copied to a static method.
                 */
                protected class TypeInitializerInjection implements Implementation.Context.ExtractableView.InjectedCode {

                    /**
                     * The modifiers for the method that consumes the original type initializer.
                     */
                    private static final int TYPE_INITIALIZER_PROXY_MODIFIERS = Opcodes.ACC_STATIC | Opcodes.ACC_PRIVATE | Opcodes.ACC_SYNTHETIC;

                    /**
                     * A prefix for the name of the method that representedBy the original type initializer.
                     */
                    private static final String TYPE_INITIALIZER_PROXY_PREFIX = "originalTypeInitializer";

                    /**
                     * The method to which the original type initializer code is to be written to.
                     */
                    private final MethodDescription injectorProxyMethod;

                    /**
                     * Creates a new type initializer injection.
                     */
                    private TypeInitializerInjection() {
                        injectorProxyMethod = new MethodDescription.Latent(instrumentedType,
                                String.format("%s$%s", TYPE_INITIALIZER_PROXY_PREFIX, RandomString.make()),
                                TYPE_INITIALIZER_PROXY_MODIFIERS,
                                Collections.<GenericTypeDescription>emptyList(),
                                TypeDescription.VOID,
                                Collections.<ParameterDescription.Token>emptyList(),
                                Collections.<GenericTypeDescription>emptyList(),
                                Collections.<AnnotationDescription>emptyList(),
                                MethodDescription.NO_DEFAULT_VALUE);
                    }

                    @Override
                    public ByteCodeAppender getByteCodeAppender() {
                        return new ByteCodeAppender.Simple(MethodInvocation.invoke(injectorProxyMethod));
                    }

                    @Override
                    public boolean isDefined() {
                        return true;
                    }

                    /**
                     * Returns the proxy method to which the original type initializer code is written to.
                     *
                     * @return A method description of this proxy method.
                     */
                    public MethodDescription getInjectorProxyMethod() {
                        return injectorProxyMethod;
                    }

                    @Override
                    public String toString() {
                        return "TypeWriter.Default.ForInlining.RedefinitionClassVisitor.TypeInitializerInjection{" +
                                "classVisitor=" + TypeWriter.Default.ForInlining.RedefinitionClassVisitor.this +
                                ", injectorProxyMethod=" + injectorProxyMethod +
                                '}';
                    }
                }
            }
        }

        /**
         * A type writer that creates a class file that is not based upon another, existing class.
         *
         * @param <U> The best known loaded type for the dynamically created type.
         */
        public static class ForCreation<U> extends Default<U> {

            /**
             * Creates a new type writer for creating a new type.
             *
             * @param instrumentedType            The instrumented type that is to be written.
             * @param loadedTypeInitializer       The loaded type initializer of the instrumented type.
             * @param typeInitializer             The type initializer of the instrumented type.
             * @param explicitAuxiliaryTypes      A list of explicit auxiliary types that are to be added to the created dynamic type.
             * @param classFileVersion            The class file version of the written type.
             * @param auxiliaryTypeNamingStrategy A naming strategy that is used for naming auxiliary types.
             * @param classVisitorWrapper         A class visitor wrapper to apply during instrumentation.
             * @param attributeAppender           The type attribute appender to apply.
             * @param fieldPool                   The field pool to be used for instrumenting fields.
             * @param methodPool                  The method pool to be used for instrumenting methods.
             * @param instrumentedMethods         A list of all instrumented methods.
             */
            protected ForCreation(TypeDescription instrumentedType,
                                  LoadedTypeInitializer loadedTypeInitializer,
                                  InstrumentedType.TypeInitializer typeInitializer,
                                  List<DynamicType> explicitAuxiliaryTypes,
                                  ClassFileVersion classFileVersion,
                                  AuxiliaryType.NamingStrategy auxiliaryTypeNamingStrategy,
                                  ClassVisitorWrapper classVisitorWrapper,
                                  TypeAttributeAppender attributeAppender,
                                  FieldPool fieldPool,
                                  MethodPool methodPool,
                                  MethodList instrumentedMethods) {
                super(instrumentedType,
                        loadedTypeInitializer,
                        typeInitializer,
                        explicitAuxiliaryTypes,
                        classFileVersion,
                        auxiliaryTypeNamingStrategy,
                        classVisitorWrapper,
                        attributeAppender,
                        fieldPool,
                        methodPool,
                        instrumentedMethods);
            }

            @Override
            public byte[] create(Implementation.Context.ExtractableView implementationContext) {
                ClassWriter classWriter = new ClassWriter(ASM_MANUAL_FLAG);
                ClassVisitor classVisitor = classVisitorWrapper.wrap(new ValidatingClassVisitor(classWriter));
                classVisitor.visit(classFileVersion.getVersionNumber(),
                        instrumentedType.getActualModifiers(!instrumentedType.isInterface()),
                        instrumentedType.getInternalName(),
                        instrumentedType.getGenericSignature(),
                        (instrumentedType.getSuperType() == null
                                ? TypeDescription.OBJECT
                                : instrumentedType.getSuperType().asRawType()).getInternalName(),
                        instrumentedType.getInterfaces().asRawTypes().toInternalNames());
                attributeAppender.apply(classVisitor, instrumentedType);
                for (FieldDescription fieldDescription : instrumentedType.getDeclaredFields()) {
                    fieldPool.target(fieldDescription).apply(classVisitor, fieldDescription);
                }
                for (MethodDescription methodDescription : instrumentedMethods) {
                    methodPool.target(methodDescription).apply(classVisitor, implementationContext, methodDescription);
                }
                implementationContext.drain(classVisitor, methodPool, Implementation.Context.ExtractableView.InjectedCode.None.INSTANCE);
                classVisitor.visitEnd();
                return classWriter.toByteArray();
            }

            @Override
            public String toString() {
                return "TypeWriter.Default.ForCreation{" +
                        "instrumentedType=" + instrumentedType +
                        ", loadedTypeInitializer=" + loadedTypeInitializer +
                        ", typeInitializer=" + typeInitializer +
                        ", explicitAuxiliaryTypes=" + explicitAuxiliaryTypes +
                        ", classFileVersion=" + classFileVersion +
                        ", auxiliaryTypeNamingStrategy=" + auxiliaryTypeNamingStrategy +
                        ", classVisitorWrapper=" + classVisitorWrapper +
                        ", attributeAppender=" + attributeAppender +
                        ", fieldPool=" + fieldPool +
                        ", methodPool=" + methodPool +
                        ", instrumentedMethods=" + instrumentedMethods +
                        "}";
            }
        }
    }
}<|MERGE_RESOLUTION|>--- conflicted
+++ resolved
@@ -646,14 +646,10 @@
                         throw new IllegalStateException("Cannot set " + annotationValue + " as default for " + methodDescription);
                     }
                     AnnotationVisitor annotationVisitor = methodVisitor.visitAnnotationDefault();
-<<<<<<< HEAD
-                    AnnotationAppender.Default.apply(annotationVisitor, methodDescription.getReturnType(), AnnotationAppender.NO_NAME, annotationValue);
-=======
                     AnnotationAppender.Default.apply(annotationVisitor,
                             methodDescription.getReturnType().asRawType(),
                             AnnotationAppender.NO_NAME,
                             annotationValue);
->>>>>>> c875196c
                     annotationVisitor.visitEnd();
                 }
 
@@ -970,7 +966,7 @@
          * Creates the instrumented type.
          *
          * @param implementationContext The implementation context to use.
-         * @return A byte array that representedBy the instrumented type.
+         * @return A byte array that is represented by the instrumented type.
          */
         protected abstract byte[] create(Implementation.Context.ExtractableView implementationContext);
 
