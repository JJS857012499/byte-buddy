--- conflicted
+++ resolved
@@ -2507,11 +2507,7 @@
                             type = String.class;
                     }
                     if (!type.isInstance(value)) {
-<<<<<<< HEAD
                         throw new IllegalStateException("Field " + name + " defines an incompatible default value " + value + " (" + value.getClass().getName() + ")");
-=======
-                        throw new IllegalStateException("Field " + name + " defines an incompatible default value " + value + " (" + value.getClass() + ")");
->>>>>>> 244957a1
                     } else if (type == Integer.class) {
                         boolean outOfRange;
                         switch (descriptor.charAt(0)) {
@@ -2530,13 +2526,8 @@
                             default:
                                 outOfRange = false;
                         }
-<<<<<<< HEAD
                         if (outOfRange) {
                             throw new IllegalStateException("Field " + name + " defines an incompatible default value " + value);
-=======
-                        if ((Integer) value < minimum || (Integer) value > maximum) {
-                            throw new IllegalStateException("Field " + name + " defines an incompatible ranged value " + value + " (" + minimum + " - " + maximum + ")");
->>>>>>> 244957a1
                         }
                     }
                 }
