--- conflicted
+++ resolved
@@ -243,31 +243,6 @@
         }
 
         @Override
-<<<<<<< HEAD
-        public TypeDescription.Generic getType() {
-            return new TypeDescription.Generic.LazyProjection.ForLoadedParameter(parameter);
-        }
-
-        @Override
-        public MethodDescription.InDefinedShape getDeclaringMethod() {
-            Object executable = DISPATCHER.getDeclaringExecutable(parameter);
-            if (executable instanceof Method) {
-                return new MethodDescription.ForLoadedMethod((Method) executable);
-            } else if (executable instanceof Constructor) {
-                return new MethodDescription.ForLoadedConstructor((Constructor<?>) executable);
-            } else {
-                throw new IllegalStateException("Unknown executable type: " + executable);
-            }
-        }
-
-        @Override
-        public AnnotationList getDeclaredAnnotations() {
-            return new AnnotationList.ForLoadedAnnotation(DISPATCHER.getDeclaredAnnotations(parameter));
-        }
-
-        @Override
-=======
->>>>>>> 0a3f7f84
         public String getName() {
             return DISPATCHER.getName(executable, index);
         }
@@ -324,27 +299,7 @@
              * @param index      The parameter's index.
              * @return The parameter's name.
              */
-<<<<<<< HEAD
-            String getName(Object parameter);
-
-            /**
-             * Returns the given parameter's annotations.
-             *
-             * @param parameter The parameter to introspect.
-             * @return The parameter's declared annotations.
-             */
-            List<Annotation> getDeclaredAnnotations(Object parameter);
-
-            /**
-             * Returns the given parameter's declaring executable, i.e, method or constructor.
-             *
-             * @param parameter The parameter to introspect.
-             * @return The parameter's declaring executable.
-             */
-            Object getDeclaringExecutable(Object parameter);
-=======
             String getName(Object executable, int index);
->>>>>>> 0a3f7f84
 
             /**
              * A dispatcher for VMs that support the {@code java.lang.reflect.Parameter} API for Java 8+.
@@ -521,8 +476,8 @@
             }
 
             @Override
-            public GenericTypeDescription getType() {
-                return new TypeDescription.LazyProjection.OfMethodParameter(executable, index, executable.getParameterTypes()[index]);
+            public TypeDescription.Generic getType() {
+                return new TypeDescription.Generic.LazyProjection.OfMethodParameter(executable, index, executable.getParameterTypes()[index]);
             }
 
             @Override
@@ -552,8 +507,8 @@
             }
 
             @Override
-            public GenericTypeDescription getType() {
-                return new TypeDescription.LazyProjection.OfConstructorParameter(executable, index, executable.getParameterTypes()[index]);
+            public TypeDescription.Generic getType() {
+                return new TypeDescription.Generic.LazyProjection.OfConstructorParameter(executable, index, executable.getParameterTypes()[index]);
             }
 
             @Override
@@ -604,13 +559,8 @@
             }
 
             @Override
-<<<<<<< HEAD
             public TypeDescription.Generic getType() {
-                return new TypeDescription.Generic.LazyProjection.ForLoadedParameter.OfLegacyVmMethod(method, index, parameterType);
-=======
-            public GenericTypeDescription getType() {
-                return new TypeDescription.LazyProjection.OfMethodParameter(method, index, parameterType);
->>>>>>> 0a3f7f84
+                return new TypeDescription.Generic.LazyProjection.OfMethodParameter(method, index, parameterType);
             }
 
             @Override
@@ -681,13 +631,8 @@
             }
 
             @Override
-<<<<<<< HEAD
             public TypeDescription.Generic getType() {
-                return new TypeDescription.Generic.LazyProjection.ForLoadedParameter.OfLegacyVmConstructor(constructor, index, parameterType);
-=======
-            public GenericTypeDescription getType() {
-                return new TypeDescription.LazyProjection.OfConstructorParameter(constructor, index, parameterType);
->>>>>>> 0a3f7f84
+                return new TypeDescription.Generic.LazyProjection.OfConstructorParameter(constructor, index, parameterType);
             }
 
             @Override
