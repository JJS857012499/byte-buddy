package net.bytebuddy.description.type;

import net.bytebuddy.description.annotation.AnnotationDescription;
import net.bytebuddy.description.annotation.AnnotationList;
import net.bytebuddy.description.enumeration.EnumerationDescription;
import net.bytebuddy.description.field.FieldList;
import net.bytebuddy.description.method.MethodDescription;
import net.bytebuddy.description.method.MethodList;
import net.bytebuddy.description.type.generic.GenericTypeDescription;
import net.bytebuddy.description.type.generic.GenericTypeList;
import net.bytebuddy.description.type.generic.TypeVariableSource;
import net.bytebuddy.implementation.bytecode.StackSize;
import net.bytebuddy.utility.JavaType;
import org.objectweb.asm.Opcodes;
import org.objectweb.asm.Type;
import org.objectweb.asm.signature.SignatureWriter;

import java.io.Serializable;
import java.lang.annotation.Annotation;
import java.lang.reflect.Constructor;
import java.lang.reflect.GenericSignatureFormatError;
import java.lang.reflect.Method;
import java.util.*;

import static net.bytebuddy.matcher.ElementMatchers.named;
import static net.bytebuddy.utility.ByteBuddyCommons.join;

/**
 * Implementations of this interface represent a Java type, i.e. a class or interface. Instances of this interface always
 * represent non-generic types of sort {@link net.bytebuddy.description.type.generic.GenericTypeDescription.Sort#NON_GENERIC}.
 */
public interface TypeDescription extends GenericTypeDescription, TypeVariableSource, Iterable<GenericTypeDescription> {

    /**
     * A representation of the {@link java.lang.Object} type.
     */
    TypeDescription OBJECT = new ForLoadedType(Object.class);

    /**
     * A representation of the {@link java.lang.String} type.
     */
    TypeDescription STRING = new ForLoadedType(String.class);

    /**
     * A representation of the {@link java.lang.Class} type.
     */
    TypeDescription CLASS = new ForLoadedType(Class.class);

    /**
     * A representation of the {@code void} non-type.
     */
    TypeDescription VOID = new ForLoadedType(void.class);

    /**
     * A representation of the {@link java.lang.Enum} type.
     */
    TypeDescription ENUM = new ForLoadedType(Enum.class);

    /**
     * The modifiers of any array type.
     */
    int ARRAY_MODIFIERS = Opcodes.ACC_PUBLIC | Opcodes.ACC_FINAL | Opcodes.ACC_ABSTRACT;

    /**
     * A list of interfaces that are implicitly implemented by any array type.
     */
    GenericTypeList ARRAY_INTERFACES = new GenericTypeList.ForLoadedType(Cloneable.class, Serializable.class);

    /**
     * Checks if {@code value} is an instance of the type represented by this instance.
     *
     * @param value The object of interest.
     * @return {@code true} if the object is an instance of the type described by this instance.
     */
    boolean isInstance(Object value);

    /**
     * Checks if {@code value} is an instance of the type represented by this instance or a wrapper instance of the
     * corresponding primitive value.
     *
     * @param value The object of interest.
     * @return {@code true} if the object is an instance or wrapper of the type described by this instance.
     */
    boolean isInstanceOrWrapper(Object value);

    /**
     * Checks if this type is assignable from the type described by this instance, for example for
     * {@code class Foo} and {@code class Bar extends Foo}, this method would return {@code true} for
     * {@code Foo.class.isAssignableFrom(Bar.class)}.
     *
     * @param type The type of interest.
     * @return {@code true} if this type is assignable from {@code type}.
     */
    boolean isAssignableFrom(Class<?> type);

    /**
     * Checks if this type is assignable from the type described by this instance, for example for
     * {@code class Foo} and {@code class Bar extends Foo}, this method would return {@code true} for
     * {@code Foo.class.isAssignableFrom(Bar.class)}.
     * <p>&nbsp;</p>
     * Implementations of this methods are allowed to delegate to
     * {@link TypeDescription#isAssignableFrom(Class)}
     *
     * @param typeDescription The type of interest.
     * @return {@code true} if this type is assignable from {@code type}.
     */
    boolean isAssignableFrom(TypeDescription typeDescription);

    /**
     * Checks if this type is assignable from the type described by this instance, for example for
     * {@code class Foo} and {@code class Bar extends Foo}, this method would return {@code true} for
     * {@code Bar.class.isAssignableTo(Foo.class)}.
     *
     * @param type The type of interest.
     * @return {@code true} if this type is assignable to {@code type}.
     */
    boolean isAssignableTo(Class<?> type);

    /**
     * Checks if this type is assignable from the type described by this instance, for example for
     * {@code class Foo} and {@code class Bar extends Foo}, this method would return {@code true} for
     * {@code Bar.class.isAssignableFrom(Foo.class)}.
     * <p>&nbsp;</p>
     * Implementations of this methods are allowed to delegate to
     * {@link TypeDescription#isAssignableTo(Class)}
     *
     * @param typeDescription The type of interest.
     * @return {@code true} if this type is assignable to {@code type}.
     */
    boolean isAssignableTo(TypeDescription typeDescription);

    /**
     * Checks if the type described by this instance representedBy {@code type}.
     *
     * @param type The type of interest.
     * @return {@code true} if the type described by this instance representedBy {@code type}.
     */
    boolean represents(Class<?> type);

    /**
     * Checks if the type described by this entity is an array.
     *
     * @return {@code true} if this type description representedBy an array.
     */
    boolean isArray();

    @Override
    TypeDescription getComponentType();

    @Override
    TypeDescription getOwnerType();

    @Override
    TypeDescription getDeclaringType();

    /**
     * Checks if the type described by this entity is a primitive type.
     *
     * @return {@code true} if this type description representedBy a primitive type.
     */
    boolean isPrimitive();

    /**
     * Returns a description of the enclosing method of this type.
     *
     * @return A description of the enclosing method of this type or {@code null} if there is no such method.
     */
    MethodDescription getEnclosingMethod();

    /**
     * Returns a description of the enclosing type of this type.
     *
     * @return A  description of the enclosing type of this type or {@code null} if there is no such type.
     */
    TypeDescription getEnclosingType();

    /**
     * <p>
     * Returns the type's actual modifiers as present in the class file. For example, a type cannot be {@code private}.
     * but it modifiers might reflect this property nevertheless if a class was defined as a private inner class.
     * </p>
     * <p>
     * Unfortunately, the modifier for marking a {@code static} class collides with the {@code SUPER} modifier such
     * that these flags are indistinguishable. Therefore, the flag must be specified manually.
     * </p>
     *
     * @param superFlag {@code true} if the super flag should be set.
     * @return The type's actual modifiers.
     */
    int getActualModifiers(boolean superFlag);

    /**
     * Returns the simple internalName of this type.
     *
     * @return The simple internalName of this type.
     */
    String getSimpleName();

    /**
     * Returns the canonical internalName of this type.
     *
     * @return The canonical internalName of this type.
     */
    String getCanonicalName();

    /**
     * Checks if this type description representedBy an anonymous type.
     *
     * @return {@code true} if this type description representedBy an anonymous type.
     */
    boolean isAnonymousClass();

    /**
     * Checks if this type description representedBy a local type.
     *
     * @return {@code true} if this type description representedBy a local type.
     */
    boolean isLocalClass();

    /**
     * Checks if this type description representedBy a member type.
     *
     * @return {@code true} if this type description representedBy a member type.
     */
    boolean isMemberClass();

    /**
     * Returns the package internalName of the type described by this instance.
     *
     * @return The package internalName of the type described by this instance.
     */
    PackageDescription getPackage();

    /**
     * Returns the annotations that this type declares or inherits from super types.
     *
     * @return A list of all inherited annotations.
     */
    AnnotationList getInheritedAnnotations();

    /**
     * Checks if two types are defined in the same package.
     *
     * @param typeDescription The type of interest.
     * @return {@code true} if this type and the given type are in the same package.
     */
    boolean isSamePackage(TypeDescription typeDescription);

    /**
     * Checks if instances of this type can be stored in the constant pool of a class. Note that any primitive
     * type that is smaller than an {@code int} cannot be stored in the constant pool as those types are represented
     * as {@code int} values internally.
     *
     * @return {@code true} if instances of this type can be stored in the constant pool of a class.
     */
    boolean isConstantPool();

    /**
     * Checks if this type representedBy a wrapper type for a primitive type. The {@link java.lang.Void} type is
     * not considered to be a wrapper type.
     *
     * @return {@code true} if this type representedBy a wrapper type.
     */
    boolean isPrimitiveWrapper();

    /**
     * Checks if instances of this type can be returned from an annotation method.
     *
     * @return {@code true} if instances of this type can be returned from an annotation method.
     */
    boolean isAnnotationReturnType();

    /**
     * Checks if instances of this type can be used for describing an annotation value.
     *
     * @return {@code true} if instances of this type can be used for describing an annotation value.
     */
    boolean isAnnotationValue();

    /**
     * Checks if instances of this type can be used for describing the given annotation value.
     *
     * @param value The value that is supposed to describe the annotation value for this instance.
     * @return {@code true} if instances of this type can be used for describing the given annotation value..
     */
    boolean isAnnotationValue(Object value);

    /**
     * An abstract base implementation of a type description.
     */
    abstract class AbstractTypeDescription extends AbstractModifierReviewable implements TypeDescription {

        @Override
        public GenericTypeDescription getSuperType() {
            return LazyProjection.OfPotentiallyRawType.of(getDeclaredSuperType(), GenericTypeDescription.Visitor.NoOp.INSTANCE);
        }

        /**
         * Returns the declared super type in the form it is declared in the class file.
         *
         * @return The declared super type.
         */
        protected abstract GenericTypeDescription getDeclaredSuperType();

        @Override
        public GenericTypeList getInterfaces() {
            return new GenericTypeList.OfPotentiallyRawType(getDeclaredInterfaces(), GenericTypeDescription.Visitor.NoOp.INSTANCE);
        }

        /**
         * Returns the declared interface types in the form they are declared in the class file.
         *
         * @return The declared super type.
         */
        protected abstract GenericTypeList getDeclaredInterfaces();

        @Override
        public Sort getSort() {
            return Sort.NON_GENERIC;
        }

        @Override
        public TypeDescription asRawType() {
            return this;
        }

        @Override
        public GenericTypeList getUpperBounds() {
            throw new IllegalStateException("A non-generic type does not imply upper type bounds: " + this);
        }

        @Override
        public GenericTypeList getLowerBounds() {
            throw new IllegalStateException("A non-generic type does not imply lower type bounds: " + this);
        }

        @Override
        public GenericTypeList getParameters() {
            return new GenericTypeList.Empty();
        }

        @Override
        public String getSymbol() {
            throw new IllegalStateException("A non-generic type does not imply a symbol: " + this);
        }

        @Override
        public TypeDescription getOwnerType() {
            MethodDescription enclosingMethod = getEnclosingMethod();
            return enclosingMethod == null
                    ? getEnclosingType()
                    : enclosingMethod.getDeclaringType().asRawType();
        }

        @Override
        public boolean isInstance(Object value) {
            return isAssignableFrom(value.getClass());
        }

        @Override
        public boolean isInstanceOrWrapper(Object value) {
            return isInstance(value)
                    || (represents(boolean.class) && value instanceof Boolean)
                    || (represents(byte.class) && value instanceof Byte)
                    || (represents(short.class) && value instanceof Short)
                    || (represents(char.class) && value instanceof Character)
                    || (represents(int.class) && value instanceof Integer)
                    || (represents(long.class) && value instanceof Long)
                    || (represents(float.class) && value instanceof Float)
                    || (represents(double.class) && value instanceof Double);

        }

        @Override
        public boolean isAnnotationValue(Object value) {
            if ((represents(Class.class) && value instanceof TypeDescription)
                    || (value instanceof AnnotationDescription && ((AnnotationDescription) value).getAnnotationType().equals(this))
                    || (value instanceof EnumerationDescription && ((EnumerationDescription) value).getEnumerationType().equals(this))
                    || (represents(String.class) && value instanceof String)
                    || (represents(boolean.class) && value instanceof Boolean)
                    || (represents(byte.class) && value instanceof Byte)
                    || (represents(short.class) && value instanceof Short)
                    || (represents(char.class) && value instanceof Character)
                    || (represents(int.class) && value instanceof Integer)
                    || (represents(long.class) && value instanceof Long)
                    || (represents(float.class) && value instanceof Float)
                    || (represents(double.class) && value instanceof Double)
                    || (represents(String[].class) && value instanceof String[])
                    || (represents(boolean[].class) && value instanceof boolean[])
                    || (represents(byte[].class) && value instanceof byte[])
                    || (represents(short[].class) && value instanceof short[])
                    || (represents(char[].class) && value instanceof char[])
                    || (represents(int[].class) && value instanceof int[])
                    || (represents(long[].class) && value instanceof long[])
                    || (represents(float[].class) && value instanceof float[])
                    || (represents(double[].class) && value instanceof double[])
                    || (represents(Class[].class) && value instanceof TypeDescription[])) {
                return true;
            } else if (isAssignableTo(Annotation[].class) && value instanceof AnnotationDescription[]) {
                for (AnnotationDescription annotationDescription : (AnnotationDescription[]) value) {
                    if (!annotationDescription.getAnnotationType().equals(getComponentType())) {
                        return false;
                    }
                }
                return true;
            } else if (isAssignableTo(Enum[].class) && value instanceof EnumerationDescription[]) {
                for (EnumerationDescription enumerationDescription : (EnumerationDescription[]) value) {
                    if (!enumerationDescription.getEnumerationType().equals(getComponentType())) {
                        return false;
                    }
                }
                return true;
            } else {
                return false;
            }
        }

        @Override
        public String getInternalName() {
            return getName().replace('.', '/');
        }

        @Override
        public int getActualModifiers(boolean superFlag) {
            int actualModifiers;
            if (isPrivate()) {
                actualModifiers = getModifiers() & ~(Opcodes.ACC_PRIVATE | Opcodes.ACC_STATIC);
            } else if (isProtected()) {
                actualModifiers = getModifiers() & ~(Opcodes.ACC_PROTECTED | Opcodes.ACC_STATIC) | Opcodes.ACC_PUBLIC;
            } else {
                actualModifiers = getModifiers() & ~Opcodes.ACC_STATIC;
            }
            return superFlag ? (actualModifiers | Opcodes.ACC_SUPER) : actualModifiers;
        }

        @Override
        public String getGenericSignature() {
            try {
                GenericTypeDescription superType = getSuperType();
                if (superType == null) {
                    return NON_GENERIC_SIGNATURE;
                }
                SignatureWriter signatureWriter = new SignatureWriter();
                boolean generic = false;
                for (GenericTypeDescription typeVariable : getTypeVariables()) {
                    signatureWriter.visitFormalTypeParameter(typeVariable.getSymbol());
                    for (GenericTypeDescription upperBound : typeVariable.getUpperBounds()) {
                        upperBound.accept(new GenericTypeDescription.Visitor.ForSignatureVisitor(upperBound.asRawType().isInterface()
                                ? signatureWriter.visitInterfaceBound()
                                : signatureWriter.visitClassBound()));
                    }
                    generic = true;
                }
                superType.accept(new GenericTypeDescription.Visitor.ForSignatureVisitor(signatureWriter.visitSuperclass()));
                generic = generic || !superType.getSort().isNonGeneric();
                for (GenericTypeDescription interfaceType : getInterfaces()) {
                    interfaceType.accept(new GenericTypeDescription.Visitor.ForSignatureVisitor(signatureWriter.visitInterface()));
                    generic = generic || !interfaceType.getSort().isNonGeneric();
                }
                return generic
                        ? signatureWriter.toString()
                        : NON_GENERIC_SIGNATURE;
            } catch (GenericSignatureFormatError ignored) {
                return NON_GENERIC_SIGNATURE;
            }
        }

        @Override
        public TypeVariableSource getVariableSource() {
            return null;
        }

        @Override
        public boolean isSamePackage(TypeDescription typeDescription) {
            PackageDescription thisPackage = getPackage(), otherPackage = typeDescription.getPackage();
            return thisPackage == null || otherPackage == null
                    ? thisPackage == otherPackage
                    : thisPackage.equals(otherPackage);
        }

        @Override
        public boolean isVisibleTo(TypeDescription typeDescription) {
<<<<<<< HEAD
            return isPrimitive() || (isArray()
                    ? getComponentType().isVisibleTo(typeDescription)
                    : (isPublic() || isProtected() || isSamePackage(typeDescription)));
        }

        @Override
        public TypeList getInheritedInterfaces() {
            Set<TypeDescription> interfaces = new HashSet<TypeDescription>();
            TypeDescription current = this;
            do {
                for (TypeDescription interfaceType : current.getInterfaces()) {
                    collect(interfaceType, interfaces);
                }
            } while ((current = current.getSupertype()) != null);
            return new TypeList.Explicit(new ArrayList<TypeDescription>(interfaces));
=======
            return isPrimitive()
                    || isPublic()
                    || isProtected()
                    || isSamePackage(typeDescription)
                    || (isArray() && getComponentType().isVisibleTo(typeDescription));
>>>>>>> c875196c
        }

        @Override
        public AnnotationList getInheritedAnnotations() {
            AnnotationList declaredAnnotations = getDeclaredAnnotations();
            if (getSuperType() == null) {
                return declaredAnnotations;
            } else {
                Set<TypeDescription> annotationTypes = new HashSet<TypeDescription>(declaredAnnotations.size());
                for (AnnotationDescription annotationDescription : declaredAnnotations) {
                    annotationTypes.add(annotationDescription.getAnnotationType());
                }
                return new AnnotationList.Explicit(join(declaredAnnotations, getSuperType().asRawType().getInheritedAnnotations().inherited(annotationTypes)));
            }
        }

        @Override
        public String getSourceCodeName() {
            if (isArray()) {
                TypeDescription typeDescription = this;
                int dimensions = 0;
                do {
                    dimensions++;
                    typeDescription = typeDescription.getComponentType();
                } while (typeDescription.isArray());
                StringBuilder stringBuilder = new StringBuilder();
                stringBuilder.append(typeDescription.getSourceCodeName());
                for (int i = 0; i < dimensions; i++) {
                    stringBuilder.append("[]");
                }
                return stringBuilder.toString();
            } else {
                return getName();
            }
        }

<<<<<<< HEAD
        /**
         * Returns the name of this type's package.
         *
         * @return The name of this type's package or {@code null} if this type is defined in the default package.
         */
        protected String getPackageName() {
            String name = getName();
            int packageIndex = isArray()
                    ? -1
                    : name.lastIndexOf('.');
            return packageIndex == -1
                    ? null
                    : name.substring(0, packageIndex);
        }

=======
>>>>>>> c875196c
        @Override
        public boolean isConstantPool() {
            return represents(int.class)
                    || represents(long.class)
                    || represents(float.class)
                    || represents(double.class)
                    || represents(String.class)
                    || represents(Class.class)
                    || JavaType.METHOD_HANDLE.getTypeStub().equals(this)
                    || JavaType.METHOD_TYPE.getTypeStub().equals(this);
        }

        @Override
        public boolean isPrimitiveWrapper() {
            return represents(Boolean.class)
                    || represents(Byte.class)
                    || represents(Short.class)
                    || represents(Character.class)
                    || represents(Integer.class)
                    || represents(Long.class)
                    || represents(Float.class)
                    || represents(Double.class);
        }

        @Override
        public boolean isAnnotationReturnType() {
            return isPrimitive()
                    || represents(String.class)
                    || (isAssignableTo(Enum.class) && !represents(Enum.class))
                    || (isAssignableTo(Annotation.class) && !represents(Annotation.class))
                    || represents(Class.class)
                    || (isArray() && !getComponentType().isArray() && getComponentType().isAnnotationReturnType());
        }

        @Override
        public boolean isAnnotationValue() {
            return isPrimitive()
                    || represents(String.class)
                    || isAssignableTo(TypeDescription.class)
                    || isAssignableTo(AnnotationDescription.class)
                    || isAssignableTo(EnumerationDescription.class)
                    || (isArray() && !getComponentType().isArray() && getComponentType().isAnnotationValue());
        }

        @Override
        public String getTypeName() {
            return getName();
        }

        @Override
        public TypeVariableSource getEnclosingSource() {
            MethodDescription enclosingMethod = getEnclosingMethod();
            return enclosingMethod == null
                    ? getEnclosingType()
                    : enclosingMethod;
        }

        @Override
        public GenericTypeDescription findVariable(String symbol) {
            GenericTypeList typeVariables = getTypeVariables().filter(named(symbol));
            if (typeVariables.isEmpty()) {
                TypeVariableSource enclosingSource = getEnclosingSource();
                return enclosingSource == null
                        ? null
                        : enclosingSource.findVariable(symbol);
            } else {
                return typeVariables.getOnly();
            }
        }

        @Override
        public <T> T accept(TypeVariableSource.Visitor<T> visitor) {
            return visitor.onType(this);
        }

        @Override
        public <T> T accept(GenericTypeDescription.Visitor<T> visitor) {
            return visitor.onNonGenericType(this);
        }

        @Override
        public Iterator<GenericTypeDescription> iterator() {
            return new SuperTypeIterator(this);
        }

        @Override
        public boolean equals(Object other) {
            return other == this || other instanceof GenericTypeDescription
                    && ((GenericTypeDescription) other).getSort().isNonGeneric()
                    && getInternalName().equals(((GenericTypeDescription) other).asRawType().getInternalName());
        }

        @Override
        public int hashCode() {
            return getInternalName().hashCode();
        }

        @Override
        public String toString() {
            return (isPrimitive() ? "" : (isInterface() ? "interface" : "class") + " ") + getName();
        }

        /**
         * An iterator that iterates over a type's class hierarchy.
         */
        protected static class SuperTypeIterator implements Iterator<GenericTypeDescription> {

            /**
             * The next type to represent.
             */
            private GenericTypeDescription nextType;

            /**
             * Creates a new iterator.
             *
             * @param initialType The initial type of this iterator.
             */
            protected SuperTypeIterator(TypeDescription initialType) {
                nextType = initialType;
            }

            @Override
            public boolean hasNext() {
                return nextType != null;
            }

            @Override
            public GenericTypeDescription next() {
                if (!hasNext()) {
                    throw new NoSuchElementException("End of type hierarchy");
                }
                try {
                    return nextType;
                } finally {
                    nextType = nextType.getSuperType();
                }
            }

            @Override
            public void remove() {
                throw new UnsupportedOperationException("remove");
            }

            @Override
            public String toString() {
                return "TypeDescription.AbstractTypeDescription.SuperTypeIterator{" +
                        "nextType=" + nextType +
                        '}';
            }
        }

        /**
         * An adapter implementation of a {@link TypeDescription} that
         * describes any type that is not an array or a primitive type.
         */
        public abstract static class OfSimpleType extends AbstractTypeDescription {

            /**
             * Checks if a specific type is assignable to another type where the source type must be a super
             * type of the target type.
             *
             * @param sourceType The source type to which another type is to be assigned to.
             * @param targetType The target type that is to be assigned to the source type.
             * @return {@code true} if the target type is assignable to the source type.
             */
            private static boolean isAssignable(TypeDescription sourceType, TypeDescription targetType) {
                // Means that '[sourceType] var = ([targetType]) val;' is a valid assignment. This is true, if:
                // (1) Both types are equal.
                if (sourceType.equals(targetType)) {
                    return true;
                }
                // Interfaces do not extend the Object type but are assignable to the Object type.
                if (sourceType.represents(Object.class) && !targetType.isPrimitive()) {
                    return true;
                }
                // The sub type has a super type and this super type is assignable to the super type.
                GenericTypeDescription targetTypeSuperType = targetType.getSuperType();
                if (targetTypeSuperType != null && targetTypeSuperType.asRawType().isAssignableTo(sourceType)) {
                    return true;
                }
                // (2) If the target type is an interface, any of this type's interfaces might be assignable to it.
                if (sourceType.isInterface()) {
                    for (TypeDescription interfaceType : targetType.getInterfaces().asRawTypes()) {
                        if (interfaceType.isAssignableTo(sourceType)) {
                            return true;
                        }
                    }
                }
                // (3) None of these criteria are true, i.e. the types are not assignable.
                return false;
            }

            @Override
            public boolean isAssignableFrom(Class<?> type) {
                return isAssignableFrom(new ForLoadedType(type));
            }

            @Override
            public boolean isAssignableFrom(TypeDescription typeDescription) {
                return isAssignable(this, typeDescription);
            }

            @Override
            public boolean isAssignableTo(Class<?> type) {
                return isAssignableTo(new ForLoadedType(type));
            }

            @Override
            public boolean isAssignableTo(TypeDescription typeDescription) {
                return isAssignable(typeDescription, this);
            }

            @Override
            public boolean isInstance(Object value) {
                return isAssignableFrom(value.getClass());
            }

            @Override
            public boolean isPrimitive() {
                return false;
            }

            @Override
            public boolean isArray() {
                return false;
            }

            @Override
            public TypeDescription getComponentType() {
                return null;
            }

            @Override
            public boolean represents(Class<?> type) {
                return type.getName().equals(getName());
            }

            @Override
            public String getDescriptor() {
                return "L" + getInternalName() + ";";
            }

            @Override
            public String getCanonicalName() {
                return getName().replace('$', '.');
            }

            @Override
            public String getSimpleName() {
                int simpleNameIndex = getInternalName().lastIndexOf('$');
                simpleNameIndex = simpleNameIndex == -1 ? getInternalName().lastIndexOf('/') : simpleNameIndex;
                return simpleNameIndex == -1 ? getInternalName() : getInternalName().substring(simpleNameIndex + 1);
            }

            @Override
            public StackSize getStackSize() {
                return StackSize.SINGLE;
            }
        }
    }

    /**
     * A type description implementation that representedBy a loaded type.
     */
    class ForLoadedType extends AbstractTypeDescription {

        /**
         * The loaded type this instance representedBy.
         */
        private final Class<?> type;

        /**
         * Creates a new immutable type description for a loaded type.
         *
         * @param type The type to be represented by this type description.
         */
        public ForLoadedType(Class<?> type) {
            this.type = type;
        }

        /**
         * Checks if two types are assignable to each other. This check makes use of the fact that two types are loaded and
         * have a {@link ClassLoader} which allows to check a type's assignability in a more efficient manner. However, two
         * {@link Class} instances are considered assignable by this method, even if their loaded versions are not assignable
         * as of class loader conflicts.
         *
         * @param sourceType The type to which another type should be assigned to.
         * @param targetType The type which is to be assigned to another type.
         * @return {@code true} if the source type is assignable from the target type.
         */
        private static boolean isAssignable(Class<?> sourceType, Class<?> targetType) {
            if (sourceType.isAssignableFrom(targetType)) {
                return true;
            } else if (sourceType.isPrimitive() || targetType.isPrimitive()) {
                return false; // Implied by 'sourceType.isAssignableFrom(targetType)'
            } else if (targetType.isArray()) {
                // Checks for 'Object', 'Serializable' and 'Cloneable' are implied by 'sourceType.isAssignableFrom(targetType)'
                return sourceType.isArray() && isAssignable(sourceType.getComponentType(), targetType.getComponentType());
            } else if (sourceType.getClassLoader() != targetType.getClassLoader()) {
                // (1) Both types are equal by their name which means that they represent the same class on the byte code level.
                if (sourceType.getName().equals(targetType.getName())) {
                    return true;
                }
                Class<?> targetTypeSuperType = targetType.getSuperclass();
                if (targetTypeSuperType != null && isAssignable(sourceType, targetTypeSuperType)) {
                    return true;
                }
                // (2) If the target type is an interface, any of this type's interfaces might be assignable to it.
                if (sourceType.isInterface()) {
                    for (Class<?> interfaceType : targetType.getInterfaces()) {
                        if (isAssignable(sourceType, interfaceType)) {
                            return true;
                        }
                    }
                }
                // (3) None of these criteria are true, i.e. the types are not assignable.
                return false;
            } else /* if (sourceType.getClassLoader() == targetType.getClassLoader() // implied by assignable check */ {
                return false; // For equal class loader, the check is implied by 'sourceType.isAssignableFrom(targetType)'
            }
        }

        @Override
        public boolean isInstance(Object value) {
            return type.isInstance(value) || super.isInstance(value); // Consider class loaded by multiple class loaders.
        }

        @Override
        public boolean isAssignableFrom(Class<?> type) {
            return isAssignable(this.type, type);
        }

        @Override
        public boolean isAssignableFrom(TypeDescription typeDescription) {
            return typeDescription.isAssignableTo(type);
        }

        @Override
        public boolean isAssignableTo(Class<?> type) {
            return isAssignable(type, this.type);
        }

        @Override
        public boolean isAssignableTo(TypeDescription typeDescription) {
            return typeDescription.isAssignableFrom(type);
        }

        @Override
        public boolean represents(Class<?> type) {
            return type == this.type || equals(new ForLoadedType(type));
        }

        @Override
        public boolean isInterface() {
            return type.isInterface();
        }

        @Override
        public boolean isArray() {
            return type.isArray();
        }

        @Override
        public TypeDescription getComponentType() {
            Class<?> componentType = type.getComponentType();
            return componentType == null
                    ? null
                    : new TypeDescription.ForLoadedType(componentType);
        }

        @Override
        public boolean isPrimitive() {
            return type.isPrimitive();
        }

        @Override
        public boolean isAnnotation() {
            return type.isAnnotation();
        }

        @Override
        public GenericTypeDescription getDeclaredSuperType() {
            return type.getSuperclass() == null
                    ? null
                    : new LazyProjection.OfLoadedSuperType(type);
        }

        @Override
        public GenericTypeList getDeclaredInterfaces() {
            return isArray()
                    ? ARRAY_INTERFACES
                    : new GenericTypeList.LazyProjection.OfInterfaces(type);
        }

        @Override
        public TypeDescription getDeclaringType() {
            Class<?> declaringType = type.getDeclaringClass();
            return declaringType == null
                    ? null
                    : new TypeDescription.ForLoadedType(declaringType);
        }

        @Override
        public MethodDescription getEnclosingMethod() {
            Method enclosingMethod = type.getEnclosingMethod();
            Constructor<?> enclosingConstructor = type.getEnclosingConstructor();
            if (enclosingMethod != null) {
                return new MethodDescription.ForLoadedMethod(enclosingMethod);
            } else if (enclosingConstructor != null) {
                return new MethodDescription.ForLoadedConstructor(enclosingConstructor);
            } else {
                return null;
            }
        }

        @Override
        public TypeDescription getEnclosingType() {
            Class<?> enclosingType = type.getEnclosingClass();
            return enclosingType == null
                    ? null
                    : new TypeDescription.ForLoadedType(enclosingType);
        }

        @Override
        public String getSimpleName() {
            return type.getSimpleName();
        }

        @Override
        public String getCanonicalName() {
            return type.getCanonicalName();
        }

        @Override
        public boolean isAnonymousClass() {
            return type.isAnonymousClass();
        }

        @Override
        public boolean isLocalClass() {
            return type.isLocalClass();
        }

        @Override
        public boolean isMemberClass() {
            return type.isMemberClass();
        }

        @Override
        public FieldList getDeclaredFields() {
            return new FieldList.ForLoadedField(type.getDeclaredFields());
        }

        @Override
        public MethodList getDeclaredMethods() {
            return new MethodList.ForLoadedType(type);
        }

        @Override
        public PackageDescription getPackage() {
            Package aPackage = type.getPackage();
            return aPackage == null
                    ? null
                    : new PackageDescription.ForLoadedPackage(aPackage);
        }

        @Override
        public StackSize getStackSize() {
            return StackSize.of(type);
        }

        @Override
        public String getName() {
            return type.getName();
        }

        @Override
        public String getDescriptor() {
            return Type.getDescriptor(type);
        }

        @Override
        public int getModifiers() {
            return type.getModifiers();
        }

        @Override
        public GenericTypeList getTypeVariables() {
            return new GenericTypeList.ForLoadedType(type.getTypeParameters());
        }

        @Override
        public AnnotationList getDeclaredAnnotations() {
            return new AnnotationList.ForLoadedAnnotation(type.getDeclaredAnnotations());
        }

        @Override
        public AnnotationList getInheritedAnnotations() {
            return new AnnotationList.ForLoadedAnnotation(type.getAnnotations());
        }
    }

    /**
     * A projection for an array type based on an existing {@link TypeDescription}.
     */
    class ArrayProjection extends AbstractTypeDescription {

        /**
         * The base component type which is itself not an array.
         */
        private final TypeDescription componentType;

        /**
         * The arity of this array.
         */
        private final int arity;

        /**
         * Crrates a new array projection.
         *
         * @param componentType The base component type of the array which is itself not an array.
         * @param arity         The arity of this array.
         */
        protected ArrayProjection(TypeDescription componentType, int arity) {
            this.componentType = componentType;
            this.arity = arity;
        }

        /**
         * Creates an array projection.
         *
         * @param componentType The component type of the array.
         * @param arity         The arity of this array.
         * @return A projection of the component type as an arity of the given value.
         */
        public static TypeDescription of(TypeDescription componentType, int arity) {
            if (arity < 0) {
                throw new IllegalArgumentException("Arrays cannot have a negative arity");
            }
            while (componentType.isArray()) {
                componentType = componentType.getComponentType();
                arity++;
            }
            return arity == 0
                    ? componentType
                    : new ArrayProjection(componentType, arity);
        }

        /**
         * Checks if two types are assignable to another by first checking the array dimensions and by later
         * checking the component types if the arity matches.
         *
         * @param sourceType The source type to which another type is to be assigned to.
         * @param targetType The target type that is to be assigned to the source type.
         * @return {@code true} if both types are assignable to one another.
         */
        private static boolean isArrayAssignable(TypeDescription sourceType, TypeDescription targetType) {
            int sourceArity = 0, targetArity = 0;
            while (sourceType.isArray()) {
                sourceArity++;
                sourceType = sourceType.getComponentType();
            }
            while (targetType.isArray()) {
                targetArity++;
                targetType = targetType.getComponentType();
            }
            return sourceArity == targetArity && sourceType.isAssignableFrom(targetType);
        }

        @Override
        public boolean isAssignableFrom(Class<?> type) {
            return isAssignableFrom(new ForLoadedType(type));
        }

        @Override
        public boolean isAssignableFrom(TypeDescription typeDescription) {
            return isArrayAssignable(this, typeDescription);
        }

        @Override
        public boolean isAssignableTo(Class<?> type) {
            return isAssignableTo(new ForLoadedType(type));
        }

        @Override
        public boolean isAssignableTo(TypeDescription typeDescription) {
            return typeDescription.represents(Object.class)
                    || ARRAY_INTERFACES.contains(typeDescription)
                    || isArrayAssignable(typeDescription, this);
        }

        @Override
        public boolean represents(Class<?> type) {
            int arity = 0;
            while (type.isArray()) {
                type = type.getComponentType();
                arity++;
            }
            return arity == this.arity && componentType.represents(type);
        }

        @Override
        public boolean isArray() {
            return true;
        }

        @Override
        public TypeDescription getComponentType() {
            return arity == 1
                    ? componentType
                    : new ArrayProjection(componentType, arity - 1);
        }

        @Override
        public boolean isPrimitive() {
            return false;
        }

        @Override
        protected GenericTypeDescription getDeclaredSuperType() {
            return TypeDescription.OBJECT;
        }

        @Override
        protected GenericTypeList getDeclaredInterfaces() {
            return ARRAY_INTERFACES;
        }

        @Override
        public MethodDescription getEnclosingMethod() {
            return null;
        }

        @Override
        public TypeDescription getEnclosingType() {
            return null;
        }

        @Override
        public String getSimpleName() {
            StringBuilder stringBuilder = new StringBuilder(componentType.getSimpleName());
            for (int i = 0; i < arity; i++) {
                stringBuilder.append("[]");
            }
            return stringBuilder.toString();
        }

        @Override
        public String getCanonicalName() {
            StringBuilder stringBuilder = new StringBuilder(componentType.getCanonicalName());
            for (int i = 0; i < arity; i++) {
                stringBuilder.append("[]");
            }
            return stringBuilder.toString();
        }

        @Override
        public boolean isAnonymousClass() {
            return false;
        }

        @Override
        public boolean isLocalClass() {
            return false;
        }

        @Override
        public boolean isMemberClass() {
            return false;
        }

        @Override
        public FieldList getDeclaredFields() {
            return new FieldList.Empty();
        }

        @Override
        public MethodList getDeclaredMethods() {
            return new MethodList.Empty();
        }

        @Override
        public StackSize getStackSize() {
            return StackSize.SINGLE;
        }

        @Override
        public AnnotationList getDeclaredAnnotations() {
            return new AnnotationList.Empty();
        }

        @Override
        public AnnotationList getInheritedAnnotations() {
            return new AnnotationList.Empty();
        }

        @Override
        public PackageDescription getPackage() {
            return null;
        }

        @Override
        public String getName() {
            StringBuilder stringBuilder = new StringBuilder();
            for (int i = 0; i < arity; i++) {
                stringBuilder.append('[');
            }
            return stringBuilder.append(componentType.getDescriptor().replace('/', '.')).toString();
        }

        @Override
        public String getDescriptor() {
            StringBuilder stringBuilder = new StringBuilder();
            for (int i = 0; i < arity; i++) {
                stringBuilder.append('[');
            }
            return stringBuilder.append(componentType.getDescriptor()).toString();
        }

        @Override
        public TypeDescription getDeclaringType() {
            return null;
        }

        @Override
        public int getModifiers() {
            return ARRAY_MODIFIERS;
        }

        @Override
        public GenericTypeList getTypeVariables() {
            return new GenericTypeList.Empty();
        }
    }

    /**
     * A latent type description for a type without methods or fields.
     */
    class Latent extends AbstractTypeDescription.OfSimpleType {

        /**
         * The name of the type.
         */
        private final String name;

        /**
         * The modifiers of the type.
         */
        private final int modifiers;

        /**
         * The super type or {@code null} if no such type exists.
         */
        private final GenericTypeDescription superType;

        /**
         * The interfaces that this type implements.
         */
        private final List<? extends GenericTypeDescription> interfaces;

        /**
         * Creates a new latent type.
         *
         * @param name       The name of the type.
         * @param modifiers  The modifiers of the type.
         * @param superType  The super type or {@code null} if no such type exists.
         * @param interfaces The interfaces that this type implements.
         */
        public Latent(String name, int modifiers, GenericTypeDescription superType, List<? extends GenericTypeDescription> interfaces) {
            this.name = name;
            this.modifiers = modifiers;
            this.superType = superType;
            this.interfaces = interfaces;
        }

        @Override
        protected GenericTypeDescription getDeclaredSuperType() {
            return superType;
        }

        @Override
        protected GenericTypeList getDeclaredInterfaces() {
            return new GenericTypeList.Explicit(interfaces);
        }

        @Override
        public MethodDescription getEnclosingMethod() {
            return null;
        }

        @Override
        public TypeDescription getEnclosingType() {
            return null;
        }

        @Override
        public String getCanonicalName() {
            return getName().replace('$', '.');
        }

        @Override
        public boolean isAnonymousClass() {
            return false;
        }

        @Override
        public boolean isLocalClass() {
            return false;
        }

        @Override
        public boolean isMemberClass() {
            return false;
        }

        @Override
        public FieldList getDeclaredFields() {
            return new FieldList.Empty();
        }

        @Override
        public MethodList getDeclaredMethods() {
            return new MethodList.Empty();
        }

        @Override
        public PackageDescription getPackage() {
            String name = getName();
            int index = name.lastIndexOf('.');
            return index == -1
                    ? null
                    : new PackageDescription.Simple(name.substring(0, index));
        }

        @Override
        public AnnotationList getDeclaredAnnotations() {
            return new AnnotationList.Empty();
        }

        @Override
        public TypeDescription getDeclaringType() {
            return null;
        }

        @Override
        public int getModifiers() {
            return modifiers;
        }

        @Override
        public String getName() {
            return name;
        }

        @Override
        public GenericTypeList getTypeVariables() {
            return new GenericTypeList.Empty();
        }
    }

    /**
     * A type representation of a package description.
     */
    class ForPackageDescription extends AbstractTypeDescription.OfSimpleType {

        /**
         * The package to be described as a type.
         */
        private final PackageDescription packageDescription;

        /**
         * Creates a new type description of a package description.
         *
         * @param packageDescription The package to be described as a type.
         */
        public ForPackageDescription(PackageDescription packageDescription) {
            this.packageDescription = packageDescription;
        }

        @Override
        protected GenericTypeDescription getDeclaredSuperType() {
            return TypeDescription.OBJECT;
        }

        @Override
        protected GenericTypeList getDeclaredInterfaces() {
            return new GenericTypeList.Empty();
        }

        @Override
        public MethodDescription getEnclosingMethod() {
            return null;
        }

        @Override
        public TypeDescription getEnclosingType() {
            return null;
        }

        @Override
        public boolean isAnonymousClass() {
            return false;
        }

        @Override
        public boolean isLocalClass() {
            return false;
        }

        @Override
        public boolean isMemberClass() {
            return false;
        }

        @Override
        public FieldList getDeclaredFields() {
            return new FieldList.Empty();
        }

        @Override
        public MethodList getDeclaredMethods() {
            return new MethodList.Empty();
        }

        @Override
        public PackageDescription getPackage() {
            return packageDescription;
        }

        @Override
        public AnnotationList getDeclaredAnnotations() {
            return packageDescription.getDeclaredAnnotations();
        }

        @Override
        public TypeDescription getDeclaringType() {
            return null;
        }

        @Override
        public GenericTypeList getTypeVariables() {
            return new GenericTypeList.Empty();
        }

        @Override
        public int getModifiers() {
            return PackageDescription.PACKAGE_MODIFIERS;
        }

        @Override
        public String getName() {
            return packageDescription.getName() + "." + PackageDescription.PACKAGE_CLASS_NAME;
        }
    }
}<|MERGE_RESOLUTION|>--- conflicted
+++ resolved
@@ -480,29 +480,9 @@
 
         @Override
         public boolean isVisibleTo(TypeDescription typeDescription) {
-<<<<<<< HEAD
             return isPrimitive() || (isArray()
                     ? getComponentType().isVisibleTo(typeDescription)
                     : (isPublic() || isProtected() || isSamePackage(typeDescription)));
-        }
-
-        @Override
-        public TypeList getInheritedInterfaces() {
-            Set<TypeDescription> interfaces = new HashSet<TypeDescription>();
-            TypeDescription current = this;
-            do {
-                for (TypeDescription interfaceType : current.getInterfaces()) {
-                    collect(interfaceType, interfaces);
-                }
-            } while ((current = current.getSupertype()) != null);
-            return new TypeList.Explicit(new ArrayList<TypeDescription>(interfaces));
-=======
-            return isPrimitive()
-                    || isPublic()
-                    || isProtected()
-                    || isSamePackage(typeDescription)
-                    || (isArray() && getComponentType().isVisibleTo(typeDescription));
->>>>>>> c875196c
         }
 
         @Override
@@ -539,7 +519,6 @@
             }
         }
 
-<<<<<<< HEAD
         /**
          * Returns the name of this type's package.
          *
@@ -555,8 +534,6 @@
                     : name.substring(0, packageIndex);
         }
 
-=======
->>>>>>> c875196c
         @Override
         public boolean isConstantPool() {
             return represents(int.class)
