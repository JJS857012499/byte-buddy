<?xml version="1.0" encoding="UTF-8"?>
<project xmlns="http://maven.apache.org/POM/4.0.0" xmlns:xsi="http://www.w3.org/2001/XMLSchema-instance" xsi:schemaLocation="http://maven.apache.org/POM/4.0.0 http://maven.apache.org/xsd/maven-4.0.0.xsd">
    <modelVersion>4.0.0</modelVersion>

    <parent>
        <groupId>net.bytebuddy</groupId>
        <artifactId>byte-buddy-parent</artifactId>
<<<<<<< HEAD
        <version>1.4.25</version>
=======
        <version>1.4.26-SNAPSHOT</version>
>>>>>>> c7d15f1c
    </parent>

    <artifactId>byte-buddy-dep</artifactId>
    <packaging>jar</packaging>

    <name>Byte Buddy (with dependencies)</name>
    <description>
        Byte Buddy is a Java library for creating Java classes at run time.
        This artifact is a build of Byte Buddy with a remaining dependency onto ASM.
        You should never depend on this module without repackaging Byte Buddy and ASM into your own namespace.
    </description>

    <dependencies>
        <dependency>
            <groupId>org.ow2.asm</groupId>
            <artifactId>asm</artifactId>
        </dependency>
        <dependency>
            <groupId>org.ow2.asm</groupId>
            <artifactId>asm-commons</artifactId>
            <exclusions>
                <exclusion>
                    <groupId>org.ow2.asm</groupId>
                    <artifactId>asm-tree</artifactId>
                </exclusion>
            </exclusions>
        </dependency>
        <dependency>
            <groupId>org.ow2.asm</groupId>
            <artifactId>asm-util</artifactId>
            <scope>test</scope>
        </dependency>
        <dependency>
            <groupId>junit</groupId>
            <artifactId>junit</artifactId>
            <scope>test</scope>
        </dependency>
        <dependency>
            <groupId>org.mockito</groupId>
            <artifactId>mockito-core</artifactId>
            <scope>test</scope>
        </dependency>
        <dependency>
            <groupId>org.ow2.asm</groupId>
            <artifactId>asm-analysis</artifactId>
            <scope>test</scope>
        </dependency>
        <dependency>
            <groupId>${project.groupId}</groupId>
            <artifactId>byte-buddy-agent</artifactId>
            <version>${project.version}</version>
            <scope>test</scope>
        </dependency>
    </dependencies>
</project><|MERGE_RESOLUTION|>--- conflicted
+++ resolved
@@ -5,11 +5,7 @@
     <parent>
         <groupId>net.bytebuddy</groupId>
         <artifactId>byte-buddy-parent</artifactId>
-<<<<<<< HEAD
-        <version>1.4.25</version>
-=======
         <version>1.4.26-SNAPSHOT</version>
->>>>>>> c7d15f1c
     </parent>
 
     <artifactId>byte-buddy-dep</artifactId>
