--- conflicted
+++ resolved
@@ -3,11 +3,7 @@
     <parent>
         <artifactId>byte-buddy-parent</artifactId>
         <groupId>net.bytebuddy</groupId>
-<<<<<<< HEAD
-        <version>1.4.25</version>
-=======
         <version>1.4.26-SNAPSHOT</version>
->>>>>>> c7d15f1c
     </parent>
     <modelVersion>4.0.0</modelVersion>
 
